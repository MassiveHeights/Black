'use strict';
const fs = require('fs');
const path = require('path');
const gulp = require('gulp');
const babel = require('gulp-babel');
const concat = require('gulp-concat');
const gutil = require('gulp-util');
const watch = require('gulp-watch');
const sourcemaps = require('gulp-sourcemaps');
const template = require('gulp-template');
const rename = require('gulp-rename');
const preprocess = require('gulp-preprocess');
const mocha = require('gulp-mocha');
const info = JSON.parse(fs.readFileSync('./build.json'));
const files = info.files;
const bs = require('browser-sync').create();

gulp.task('build-es5', function () {
  return gulp.src(files)
    .pipe(preprocess({
      context: {
        EXPORT: '',
        DEBUG: true
      }
    }))
    .pipe(sourcemaps.init())
    .pipe(babel({
      presets: ['es2015']
    }))
    .pipe(concat('black-es5.js'))
    .pipe(sourcemaps.write('.'))
    .pipe(gulp.dest('dist'));
});

gulp.task('build-es6', function () {
  return gulp.src(files)
    .pipe(preprocess({
      context: {
        EXPORT: '',
        DEBUG: true
      }
    }))
    .pipe(sourcemaps.init())
    .pipe(concat('black-es6.js'))
    .pipe(sourcemaps.write('.'))
    .pipe(gulp.dest('dist'));
});

gulp.task('build-es6-module', function () {
  return gulp.src(files)
    .pipe(preprocess({
      context: {
        EXPORT: 'export',
        DEBUG: true
      }
    }))
    .pipe(sourcemaps.init())
    .pipe(concat('black-es6-module.js'))
    .pipe(sourcemaps.write('.'))
    .pipe(gulp.dest('dist'));
});


<<<<<<< HEAD
=======
gulp.task('examples', [/*'build-es5',*/ 'build-es6', /*'build-es6-module', */ 'copy-examples'], function () {
  gulp.watch(['./src/**/*.js'], ['copy-examples']);
});
>>>>>>> e4c87d26

gulp.task('watch-es5', ['build-es5'], function () {
  gulp.watch(['./src/**/*.js'], ['build-es5']);
});

gulp.task('watch-es6', ['build-es6'], function () {
  gulp.watch(['./src/**/*.js'], ['build-es6']);
});

gulp.task('watch-es6-module', ['build-es6-module'], function () {
  gulp.watch(['./src/**/*.js'], ['build-es6-module']);
});

gulp.task('watch-test', ['build-es6'], function () {
  bs.init({
    server: {
      baseDir: './',
      directory: true,
      index: './test/index.html'
    },
    open: false
  });

  gulp.watch(['./src/**/*.js', './test/src/**/*.js'], ['build-es6']).on('change', bs.reload);
});

gulp.task('default', ['build-es5', 'build-es6', 'build-es6-module']);


// DEBUG
gulp.task('copy-examples', ['build-es6',], function () {
  return gulp.src('./dist/black-es6*.*')
    .pipe(gulp.dest('../Blacksmith-Docs/node_modules/black/dist/'));
});

gulp.task('examples', ['build-es6', 'copy-examples'], function () {
  gulp.watch(['./src/**/*.js'], ['copy-examples']);
});

gulp.task('copy-template', ['build-es6-module',], function () {
  return gulp.src('./dist/black-es6-module.js')
    .pipe(gulp.dest('../Black-Template/node_modules/black/dist/'));
});

gulp.task('template', ['build-es6-module', 'copy-template'], function () {
  gulp.watch(['./src/**/*.js'], ['copy-template']);
});<|MERGE_RESOLUTION|>--- conflicted
+++ resolved
@@ -1,116 +1,108 @@
-'use strict';
-const fs = require('fs');
-const path = require('path');
-const gulp = require('gulp');
-const babel = require('gulp-babel');
-const concat = require('gulp-concat');
-const gutil = require('gulp-util');
-const watch = require('gulp-watch');
-const sourcemaps = require('gulp-sourcemaps');
-const template = require('gulp-template');
-const rename = require('gulp-rename');
-const preprocess = require('gulp-preprocess');
-const mocha = require('gulp-mocha');
-const info = JSON.parse(fs.readFileSync('./build.json'));
-const files = info.files;
-const bs = require('browser-sync').create();
-
-gulp.task('build-es5', function () {
-  return gulp.src(files)
-    .pipe(preprocess({
-      context: {
-        EXPORT: '',
-        DEBUG: true
-      }
-    }))
-    .pipe(sourcemaps.init())
-    .pipe(babel({
-      presets: ['es2015']
-    }))
-    .pipe(concat('black-es5.js'))
-    .pipe(sourcemaps.write('.'))
-    .pipe(gulp.dest('dist'));
-});
-
-gulp.task('build-es6', function () {
-  return gulp.src(files)
-    .pipe(preprocess({
-      context: {
-        EXPORT: '',
-        DEBUG: true
-      }
-    }))
-    .pipe(sourcemaps.init())
-    .pipe(concat('black-es6.js'))
-    .pipe(sourcemaps.write('.'))
-    .pipe(gulp.dest('dist'));
-});
-
-gulp.task('build-es6-module', function () {
-  return gulp.src(files)
-    .pipe(preprocess({
-      context: {
-        EXPORT: 'export',
-        DEBUG: true
-      }
-    }))
-    .pipe(sourcemaps.init())
-    .pipe(concat('black-es6-module.js'))
-    .pipe(sourcemaps.write('.'))
-    .pipe(gulp.dest('dist'));
-});
-
-
-<<<<<<< HEAD
-=======
-gulp.task('examples', [/*'build-es5',*/ 'build-es6', /*'build-es6-module', */ 'copy-examples'], function () {
-  gulp.watch(['./src/**/*.js'], ['copy-examples']);
-});
->>>>>>> e4c87d26
-
-gulp.task('watch-es5', ['build-es5'], function () {
-  gulp.watch(['./src/**/*.js'], ['build-es5']);
-});
-
-gulp.task('watch-es6', ['build-es6'], function () {
-  gulp.watch(['./src/**/*.js'], ['build-es6']);
-});
-
-gulp.task('watch-es6-module', ['build-es6-module'], function () {
-  gulp.watch(['./src/**/*.js'], ['build-es6-module']);
-});
-
-gulp.task('watch-test', ['build-es6'], function () {
-  bs.init({
-    server: {
-      baseDir: './',
-      directory: true,
-      index: './test/index.html'
-    },
-    open: false
-  });
-
-  gulp.watch(['./src/**/*.js', './test/src/**/*.js'], ['build-es6']).on('change', bs.reload);
-});
-
-gulp.task('default', ['build-es5', 'build-es6', 'build-es6-module']);
-
-
-// DEBUG
-gulp.task('copy-examples', ['build-es6',], function () {
-  return gulp.src('./dist/black-es6*.*')
-    .pipe(gulp.dest('../Blacksmith-Docs/node_modules/black/dist/'));
-});
-
-gulp.task('examples', ['build-es6', 'copy-examples'], function () {
-  gulp.watch(['./src/**/*.js'], ['copy-examples']);
-});
-
-gulp.task('copy-template', ['build-es6-module',], function () {
-  return gulp.src('./dist/black-es6-module.js')
-    .pipe(gulp.dest('../Black-Template/node_modules/black/dist/'));
-});
-
-gulp.task('template', ['build-es6-module', 'copy-template'], function () {
-  gulp.watch(['./src/**/*.js'], ['copy-template']);
+'use strict';
+const fs = require('fs');
+const path = require('path');
+const gulp = require('gulp');
+const babel = require('gulp-babel');
+const concat = require('gulp-concat');
+const gutil = require('gulp-util');
+const watch = require('gulp-watch');
+const sourcemaps = require('gulp-sourcemaps');
+const template = require('gulp-template');
+const rename = require('gulp-rename');
+const preprocess = require('gulp-preprocess');
+const mocha = require('gulp-mocha');
+const info = JSON.parse(fs.readFileSync('./build.json'));
+const files = info.files;
+const bs = require('browser-sync').create();
+
+gulp.task('build-es5', function () {
+  return gulp.src(files)
+    .pipe(preprocess({
+      context: {
+        EXPORT: '',
+        DEBUG: true
+      }
+    }))
+    .pipe(sourcemaps.init())
+    .pipe(babel({
+      presets: ['es2015']
+    }))
+    .pipe(concat('black-es5.js'))
+    .pipe(sourcemaps.write('.'))
+    .pipe(gulp.dest('dist'));
+});
+
+gulp.task('build-es6', function () {
+  return gulp.src(files)
+    .pipe(preprocess({
+      context: {
+        EXPORT: '',
+        DEBUG: true
+      }
+    }))
+    .pipe(sourcemaps.init())
+    .pipe(concat('black-es6.js'))
+    .pipe(sourcemaps.write('.'))
+    .pipe(gulp.dest('dist'));
+});
+
+gulp.task('build-es6-module', function () {
+  return gulp.src(files)
+    .pipe(preprocess({
+      context: {
+        EXPORT: 'export',
+        DEBUG: true
+      }
+    }))
+    .pipe(sourcemaps.init())
+    .pipe(concat('black-es6-module.js'))
+    .pipe(sourcemaps.write('.'))
+    .pipe(gulp.dest('dist'));
+});
+
+gulp.task('watch-es5', ['build-es5'], function () {
+  gulp.watch(['./src/**/*.js'], ['build-es5']);
+});
+
+gulp.task('watch-es6', ['build-es6'], function () {
+  gulp.watch(['./src/**/*.js'], ['build-es6']);
+});
+
+gulp.task('watch-es6-module', ['build-es6-module'], function () {
+  gulp.watch(['./src/**/*.js'], ['build-es6-module']);
+});
+
+gulp.task('watch-test', ['build-es6'], function () {
+  bs.init({
+    server: {
+      baseDir: './',
+      directory: true,
+      index: './test/index.html'
+    },
+    open: false
+  });
+
+  gulp.watch(['./src/**/*.js', './test/src/**/*.js'], ['build-es6']).on('change', bs.reload);
+});
+
+gulp.task('default', ['build-es5', 'build-es6', 'build-es6-module']);
+
+
+// INTERNAL TASKS
+gulp.task('copy-examples', ['build-es6',], function () {
+  return gulp.src('./dist/black-es6*.*')
+    .pipe(gulp.dest('../Blacksmith-Docs/node_modules/black/dist/'));
+});
+
+gulp.task('examples', ['build-es6', 'copy-examples'], function () {
+  gulp.watch(['./src/**/*.js'], ['copy-examples']);
+});
+
+gulp.task('copy-template', ['build-es6-module',], function () {
+  return gulp.src('./dist/black-es6-module.js')
+    .pipe(gulp.dest('../Black-Template/node_modules/black/dist/'));
+});
+
+gulp.task('template', ['build-es6-module', 'copy-template'], function () {
+  gulp.watch(['./src/**/*.js'], ['copy-template']);
 });