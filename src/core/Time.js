--- conflicted
+++ resolved
@@ -108,50 +108,4 @@
 
     this.mScale = value;
   }
-<<<<<<< HEAD
-}
-
-/** 
- * @ignore 
- * @type {number} 
- */
-Time.mTime = 0;
-
-/** 
- * @ignore 
- * @type {number} 
- */
-Time.mActualTime = 0;
-
-/** 
- * @ignore 
- * @type {number} 
- */
-Time.mDeltaTimeMs = 1000 / 60;
-
-/** 
- * @ignore 
- * @type {number} 
- */
-Time.mDeltaTime = (1000 / 60) * 0.001;
-
-/** 
- * @ignore 
- * @type {number} 
- */
-Time.mScale = 1;
-
-/** 
- * @ignore 
- * @type {number} 
- */
-Time.mAlphaTime = 0;
-
-/** 
- * @ignore 
- * @type {number} 
- */
-Time.mRenderOffset = 0;
-=======
-}
->>>>>>> 3a9aaace
+}