--- conflicted
+++ resolved
@@ -1,139 +1,135 @@
-import { MessageDispatcher } from "../messages/MessageDispatcher";
-
-/**
- * @ignore
- * @type {number}
- */
-let ID = 0;
-
-/**
- * A base class for custom components.
- *
- * @cat core
- * @unrestricted
- * @extends MessageDispatcher
- */
-export class Component extends MessageDispatcher {
-  /**
-   * Creates new Component instance.
-   */
-  constructor() {
-    super(true);
-
-    /** 
-     * @private 
-     * @type {number} 
-     */
-<<<<<<< HEAD
-    this.mId = ++Component.ID;
-=======
-    this.mId = ++ID;
->>>>>>> 3a9aaace
-
-    /** 
-     * @private 
-     * @type {GameObject|null} 
-     */
-    this.mGameObject = null;
-
-    /** 
-     * @private 
-     * @type {boolean} 
-     */
-    this.mAdded = false;
-  }
-
-  /**
-   * Called when attached to GameObject.
-   *
-   * @protected
-   * @param  {GameObject} gameObject The owner of this component.
-   * @return {void}
-   */
-  onAdded(gameObject) { }
-
-  /**
-   * Called when detached from GameObject.
-   *
-   * @protected
-   * @param  {GameObject} gameObject The owner of this component.
-   * @return {void}
-   */
-  onRemoved(gameObject) { }
-
-  /**
-   * Called at every update.
-   *
-   * @protected
-   * @return {void}
-   */
-  onUpdate() { }
-
-  /**
-   * Called after all updates have been executed but before DisplayObject's onRender. GameObject itself does not have onRender method so Component#onRender will not be called on GameObjects.
-   * This method can be used to interpolate/extrapolate values when low `Black#ups` value is used.
-   *
-   * @protected
-   * @return {void}
-   */
-  onRender() { }
-
-  /**
-   * Detaches this Component from its parent GameObject.
-   *
-   * @returns {void}
-   */
-  removeFromParent() {
-    if (this.mGameObject === null)
-      return;
-
-    this.mGameObject.removeComponent(this);
-  }
-
-  /**
-   * Returns owner of this component.
-   *
-   * @readonly
-   * @returns {GameObject}
-   */
-  get gameObject() {
-    return this.mGameObject;
-  }
-  
-  /**
-   * Returns this Component owner GameObject.
-   * @readonly
-   * @return {GameObject|null}
-   */
-  get parent() {
-    return this.mGameObject;
-  }
-
-  /**
-   * Returns the stage Game Object to which this component belongs to or null if not on the stage.
-   *
-   * @override
-   * @readonly
-   * @return {Stage|null}
-   */
-  get stage() {
-    if (this.mGameObject === null)
-      return null;
-
-    return this.mGameObject.stage;
-  }
-
-  /**
-   * Returns string representing a url like path to this object in the display tree.
-   *
-   * @override
-   * @readonly
-   * @return {string|null}
-   */
-  get path() {
-    if (this.mGameObject !== null)
-      return this.mGameObject.path + '#' + this.constructor.name;
-
-    return this.constructor.name;
-  }
-}
+import { MessageDispatcher } from "../messages/MessageDispatcher";
+
+/**
+ * @ignore
+ * @type {number}
+ */
+let ID = 0;
+
+/**
+ * A base class for custom components.
+ *
+ * @cat core
+ * @unrestricted
+ * @extends MessageDispatcher
+ */
+export class Component extends MessageDispatcher {
+  /**
+   * Creates new Component instance.
+   */
+  constructor() {
+    super(true);
+
+    /** 
+     * @private 
+     * @type {number} 
+     */
+    this.mId = ++ID;
+
+    /** 
+     * @private 
+     * @type {GameObject|null} 
+     */
+    this.mGameObject = null;
+
+    /** 
+     * @private 
+     * @type {boolean} 
+     */
+    this.mAdded = false;
+  }
+
+  /**
+   * Called when attached to GameObject.
+   *
+   * @protected
+   * @param  {GameObject} gameObject The owner of this component.
+   * @return {void}
+   */
+  onAdded(gameObject) { }
+
+  /**
+   * Called when detached from GameObject.
+   *
+   * @protected
+   * @param  {GameObject} gameObject The owner of this component.
+   * @return {void}
+   */
+  onRemoved(gameObject) { }
+
+  /**
+   * Called at every update.
+   *
+   * @protected
+   * @return {void}
+   */
+  onUpdate() { }
+
+  /**
+   * Called after all updates have been executed but before DisplayObject's onRender. GameObject itself does not have onRender method so Component#onRender will not be called on GameObjects.
+   * This method can be used to interpolate/extrapolate values when low `Black#ups` value is used.
+   *
+   * @protected
+   * @return {void}
+   */
+  onRender() { }
+
+  /**
+   * Detaches this Component from its parent GameObject.
+   *
+   * @returns {void}
+   */
+  removeFromParent() {
+    if (this.mGameObject === null)
+      return;
+
+    this.mGameObject.removeComponent(this);
+  }
+
+  /**
+   * Returns owner of this component.
+   *
+   * @readonly
+   * @returns {GameObject}
+   */
+  get gameObject() {
+    return this.mGameObject;
+  }
+  
+  /**
+   * Returns this Component owner GameObject.
+   * @readonly
+   * @return {GameObject|null}
+   */
+  get parent() {
+    return this.mGameObject;
+  }
+
+  /**
+   * Returns the stage Game Object to which this component belongs to or null if not on the stage.
+   *
+   * @override
+   * @readonly
+   * @return {Stage|null}
+   */
+  get stage() {
+    if (this.mGameObject === null)
+      return null;
+
+    return this.mGameObject.stage;
+  }
+
+  /**
+   * Returns string representing a url like path to this object in the display tree.
+   *
+   * @override
+   * @readonly
+   * @return {string|null}
+   */
+  get path() {
+    if (this.mGameObject !== null)
+      return this.mGameObject.path + '#' + this.constructor.name;
+
+    return this.constructor.name;
+  }
+}