/**
 * Building block in Black Engine.
 *
 * @cat core
 * @unrestricted
 * @extends MessageDispatcher
 */
/* @echo EXPORT */
class GameObject extends MessageDispatcher {
  /**
   * Creates new instance of GameObject.
   */
  constructor() {
    super();

    /**
     * @private
     * @type {number}
     */
    this.mId = ++GameObject.ID;

    /**
     * @private
     * @type {string|null}
     */
    this.mName = null;

    /**
     * @private
     * @type {Array<Component>}
     */
    this.mComponents = [];

    /**
     * @private
     * @type {Array<GameObject>}
     */
    this.mChildren = [];

    /**
     * @private
     * @type {number}
     */
    this.mX = 0;

    /**
     * @private
     * @type {number}
     */
    this.mY = 0;

    /**
     * @private
     * @type {number}
     */
    this.mScaleX = 1;

    /**
     * @private
     * @type {number}
     */
    this.mScaleY = 1;

    /**
     * @private
     * @type {number}
     */
    this.mPivotX = 0;

    /**
     * @private
     * @type {number}
     */
    this.mPivotY = 0;

    /**
     * @private
     * @type {number}
     */
    this.mRotation = 0;

    /**
     * @private
     * @type {Rectangle}
     */
    this.mBounds = null;

    /**
     * @private
     * @type {Matrix}
     */
    this.mLocalTransform = new Matrix();

    /**
     * @private
     * @type {Matrix}
     */
    this.mWorldTransform = new Matrix();

    /**
     * @private
     * @type {DirtyFlag}
     */
    this.mDirty = DirtyFlag.DIRTY;

    /**
     * @private
     * @type {GameObject}
     */
    this.mParent = null;

    /**
     * @private
     * @type {string|null}
     */
    this.mTag = null;

    /**
     * @private
     * @type {number}
     */
    this.mIndex = 0;

    /**
     * @private
     * @type {boolean}
     */
    this.mAdded = false;
  }

  /**
   * Returns unique object id.
   *
   * @returns {number}
   */
  get id() {
    return this.mId;
  }

  /**
   * This method called each time object added to stage.
   *
   * @protected
   * @return {void}
   */
<<<<<<< HEAD
  onAdded() {
  }
=======
  onAdded() {}
>>>>>>> 2708d5e7

  /**
   * Called when object is removed from stage.
   *
   * @protected
   * @return {void}
   */
  onRemoved() {
  }


  /**
   * Sugar method for adding child GameObjects or Components in a simple manner.
   *
   * @param {...GameObject|...Component} gameObjectsAndOrComponents A GameObject or Component to add.
   * @return {Array<GameObject|Component>} The passed GameObject or Component.
   */
  add(...gameObjectsAndOrComponents) {
    for (let i = 0; i < gameObjectsAndOrComponents.length; i++) {
      let gooc = gameObjectsAndOrComponents[i];

      if (gooc instanceof GameObject)
        this.addChild( /* @type {!GameObject} */ (gooc));
      else
        this.addComponent( /* @type {!Component} */ (gooc));
    }

    return gameObjectsAndOrComponents;
  }

  /**
   * Adds a child GameObject instance to this GameObject instance. The child is added to the top of all other children in this GameObject instance.
   *
   * @param  {GameObject} child The GameObject instance to add as a child of this GameObject instance.
   * @return {GameObject}
   */
  addChild(child) {
    return this.addChildAt(child, this.mChildren.length);
  }

  /**
   * Adds a child GameObject instance to this GameObject instance. The child is added to the top of all other children in this GameObject instance.
   *
   * @param  {GameObject} child The GameObject instance to add as a child of this GameObject instance.
   * @param  {number=} index = 0 The index position to which the child is added.
   * @return {GameObject} The GameObject instance that you pass in the child parameter.
   */
  addChildAt(child, index = 0) {
    let numChildren = this.mChildren.length;

    if (index < 0 || index > numChildren)
      throw new Error('Child index is out of bounds.');

    if (child.mParent === this)
      return this.setChildIndex(child, index);

    // this operation should be atomic. since __setParent can throw exception.
    this.mChildren.splice(index, 0, child);

    child.removeFromParent();
    child.__setParent(this);

    if (this.root !== null)
      Black.instance.onChildrenAdded(child);

    return child;
  }

  /**
   * @protected
   * @ignore
   * @param {GameObject} value
   *
   * @return {boolean}
   */
  __setParent(value) {
    let p = value;

    while (p !== null && p !== this)
      p = p.mParent;

    if (p === this)
      throw new Error('Object cannot be a child to itself.');

    this.mParent = value;
    this.setTransformDirty();
    return true;
  }

  /**
   * Sets the index (layer) of the specified GameObject to the specified index (layer).
   *
   * @param {GameObject} child The GameObject instance to change index for.
   * @param {number} index Desired index.
   *
   * @returns {GameObject} The GameObject instance that you pass in the child parameter.
   */
  setChildIndex(child, index) {
    let ix = this.mChildren.indexOf(child);

    if (ix < 0)
      throw new Error('Given child element was not found in children list.');

    if (ix === index)
      return child;

    // NOTE: systems needs to know when trees changes
    child.removeFromParent();
    this.addChildAt(child, index);
    this.setTransformDirty();

    return child;
  }

  /**
   * Removes this GameObject instance from its parent.
   *
   * @param {boolean} [dispose=false]
   *
   * @return {void}
   */
  removeFromParent(dispose = false) {
    if (this.mParent)
      this.mParent.removeChild(this);

    if (dispose)
      this.dispose();

    this.setTransformDirty();
  }

  /**
   * Removes specified child GameObject instance from children.
   *
   * @param {GameObject} child GameObject instance to remove.
   * @param {boolean} [dispose=false]
   *
   * @return {GameObject} The GameObject instance that you pass in the child parameter.
   */
  removeChild(child, dispose) {
    let ix = this.mChildren.indexOf(child);

    if (ix < 0)
      return null;

    return this.removeChildAt(ix);
  }


  /**
   * Finds children by name.
   *
   * @param {string} name Name of the child object to find.
   *
   * @return {GameObject|null} GameObject instance of null if not found.
   */
  getChildByName(name) {
    for (var i = 0; i < this.mChildren.length; i++) {
      if (this.mChildren[i].name === name)
        return this.mChildren[i];
    }

    return null;
  }

  /**
   * Removes GameObjects instance from specified index.
   *
   * @param {number} index Description
   * @param {boolean} [dispose=false]
   *
   * @return {GameObject} The removed GameObject instance.
   */
  removeChildAt(index, dispose) {
    if (index < 0 || index > this.numChildren)
      throw new Error('Child index is out of bounds.');

    let hadRoot = this.root !== null;

    let child = this.mChildren[index];
    child.__setParent(null);

    this.mChildren.splice(index, 1);

    if (hadRoot)
      Black.instance.onChildrenRemoved(child);

    if (dispose)
      child.dispose();

    this.setTransformDirty();

    return child;
  }

  /**
   * Returns GameObject at specified index.
   *
   * @param {number} index The index of child GameObject.
   *
   * @return {GameObject} The GameObject at specified index.
   */
  getChildAt(index) {
    return this.mChildren[index];
  }

  /**
   * Adds Component instance to the end of the list,
   *
   * @param  {Component} component Component instance or instances.
   * @return {Component} The Component instance you pass in the instances parameter.
   */
  addComponent(component) {
    let instance = component;

    if (instance.gameObject)
      throw new Error('Component cannot be added to two game objects at the same time.');

    this.mComponents.push(instance);
    instance.gameObject = this;

    if (this.root !== null)
      Black.instance.onComponentAdded(this, instance);

    instance.onAdded(this);

    return instance;
  }

  /**
   * Remove specified component.
   *
   * @param {Component} instance The component instance.
   *
   * @return {Component|null}
   */
  removeComponent(instance) {
    if (!instance)
      return null;

    let index = this.mComponents.indexOf(instance);
    if (index > -1)
      this.mComponents.splice(index, 1);

    // detach game object after or before?
    instance.gameObject = null;
    instance.onRemoved(this);

    if (this.root !== null)
      Black.instance.onComponentRemoved(this, instance);

    return instance;
  }

  /**
   * Get component by type.
   *
   * @param {*} typeName The component type.
   *
   * @return {Component|null} The Component instance or null if not found.
   */
  getComponent(typeName) {
    for (let i = 0; i < this.mComponents.length; i++) {
      let c = this.mComponents[i];
      if (c instanceof typeName)
        return c;
    }

    return null;
  }

  /**
   * Returns number of component's of this GameObject.
   *
   * @return {number}
   */
  get numComponenets() {
    return this.mComponents.length;
  }

  /**
   * Retrives Component at given index.
   *
   * @param {number} index
   *
   * @return {Component|null}
   */
  getComponentAt(index) {
    if (index >= 0 && index < this.mComponents.length)
      return this.mComponents[index];

    return null;
  }

  /**
   * Retun local transformation Matrix
   *
   * @return {Matrix}
   */
  get localTransformation() {
    if (this.mDirty & DirtyFlag.LOCAL) {
      this.mDirty ^= DirtyFlag.LOCAL;

      if (this.mRotation === 0) {
        let tx = this.mX;
        let ty = this.mY;
        return this.mLocalTransform.set(this.mScaleX, 0, 0, this.mScaleY, tx, ty);
      } else {
        let cos = Math.cos(this.mRotation);
        let sin = Math.sin(this.mRotation);
        let a = this.mScaleX * cos;
        let b = this.mScaleX * sin;
        let c = this.mScaleY * -sin;
        let d = this.mScaleY * cos;
        let tx = this.mX;
        let ty = this.mY;
        return this.mLocalTransform.set(a, b, c, d, tx, ty);
      }
    }

    return this.mLocalTransform;
  }

  /**
   * Returns cloned Matrix object which represents object orientation in world space.
   *
   * @return {Matrix}
   */
  get worldTransformation() {
    if (this.mDirty & DirtyFlag.WORLD) {
      this.mDirty ^= DirtyFlag.WORLD;

      if (this.mParent)
        this.mParent.worldTransformation.copyTo(this.mWorldTransform).append(this.localTransformation);
      else
        this.localTransformation.copyTo(this.mWorldTransform);
    }

    return this.mWorldTransform.clone();
  }

  /**
   * Returns cloned and inversed Matrix object which represents object orientation in world space
   *
   * @return {Matrix}
   */
  get worldTransformationInversed() {
    // TODO: optimize, cache
    return this.worldTransformation.clone().invert();
  }

  /**
   * @ignore
   * @param {number} dt
   *
   * @return {void}
   */
  __fixedUpdate(dt) {
    this.onFixedUpdate(dt);

    for (let k = 0; k < this.mComponents.length; k++) {
      let c = this.mComponents[k];
      c.gameObject = this;
      c.onFixedUpdate(dt);
    }

    for (let i = 0; i < this.mChildren.length; i++)
      this.mChildren[i].__fixedUpdate(dt);
  }

  /**
   * @ignore
   * @param {number} dt time since the last frame
   *
   * @return {void}
   */
  __update(dt) {
    this.onUpdate(dt);

    for (let k = 0; k < this.mComponents.length; k++) {
      let c = this.mComponents[k];
      c.gameObject = this;
      c.onUpdate(dt);
    }

    for (let i = 0; i < this.mChildren.length; i++)
      this.mChildren[i].__update(dt);
  }

  /**
   * @ignore
   * @param {number} dt time since the last frame
   *
   * @return {void}
   */
  __postUpdate(dt) {
    this.onPostUpdate(dt);

    for (let k = 0; k < this.mComponents.length; k++) {
      let c = this.mComponents[k];
      c.gameObject = this;
      c.onPostUpdate(dt);
    }

    for (let i = 0; i < this.mChildren.length; i++) {
      this.mChildren[i].__postUpdate(dt);
    }
  }

  /**
   * Called at every fixed frame update.
   *
   * @protected
   * @param {number} dt time since the last frame
   *
   * @return {void}
   */
  onFixedUpdate(dt) {
  }

  /**
   * Called at every engine update.
   *
   * @protected
   * @param {number} dt time since the last frame
   *
   * @return {void}
   */
  onUpdate(dt) {
  }

  /**
   * Called after all updates have been executed.
   *
   * @protected
   * @param {number} dt Description
   *
   * @return {void}
   */
  onPostUpdate(dt) {
  }

  /**
   * @ignore
   * @param {VideoNullDriver} video   *
   * @param {number} time
   * @param {number} parentAlpha
   * @param {string} parentBlendMode
   *
   * @return {void}
   */
  __render(video, time, parentAlpha, parentBlendMode) {
    this.onRender(video, time);

    let child = null;
    for (let i = 0; i < this.mChildren.length; i++) {
      child = this.mChildren[i];
      child.__render(video, time, parentAlpha, parentBlendMode);
    }
  }

  /**
   * @protected
   * @param {VideoNullDriver} video Description
   * @param {number} time  Description
   *
   * @return {void}
   */
  onRender(video, time) {
  }

  /**
   * Override this method if you need to specify GameObject size. Should be always be a local coordinates.
   *
   * @protected
   * @param {Rectangle=} outRect Description
   *
   * @return {Rectangle} bounds in local space withoout taking care about transformation matrix
   */
  onGetLocalBounds(outRect = undefined) {
    outRect = outRect || new Rectangle();
    return outRect.set(0, 0, 0, 0);
  }

  /**
   * Returns world bounds of this object and all children if specified (true by default).
   *
   * object.getBounds() - relative to world.
   * object.getBounds(object) - local bounds.
   * object.getBounds(object.parent) - relative to parent.
   * object.getBounds(objectB) - relative to objectB space.
   *
   * @param {GameObject} [space=undefined]
   * @param {boolean} [includeChildren=true]
   * @param {Rectangle=} [outRect=null]
   *
   * @return {Rectangle} returns bounds of the object and all childrens
   */
  getBounds(space = undefined, includeChildren = true, outRect = undefined) {
    outRect = outRect || new Rectangle();

    let matrix = this.worldTransformation;

    // TODO: optimize, check if space == null, space == this, space == parent
    // TODO: use wtInversed instead
    if (space != null) {
      matrix = this.worldTransformation.clone();
      matrix.prepend(space.worldTransformation.clone().invert());
    }

    let bounds = new Rectangle();
    this.onGetLocalBounds(bounds);

    matrix.transformRect(bounds, bounds);
    outRect.expand(bounds.x, bounds.y, bounds.width, bounds.height);

    if (includeChildren)
      for (let i = 0; i < this.numChildren; i++)
        this.getChildAt(i).getBounds(space, includeChildren, outRect);

    return outRect;
  }

  /**
   * Sets the object transform in one line.
   *
   * @param {number} [x=0]       Cord X.
   * @param {number} [y=0]       Cord Y.
   * @param {number} [r=0]       Rotation.
   * @param {number} [scaleX=1]  scale X.
   * @param {number} [scaleY=1]  scale Y.
   * @param {number} [anchorX=0] Anchor X.
   * @param {number} [anchorY=0] Anchor Y.
   * @param {number} [includeChildren=true] Include children when adjusting pivot?
   *
   * @return {GameObject} This.
   */
  setTransform(x = 0, y = 0, r = 0, scaleX = 1, scaleY = 1, anchorX = 0, anchorY = 0, includeChildren = true) {
    this.mX = x;
    this.mY = y;
    this.mRotation = r;
    this.mScaleX = scaleX;
    this.mScaleY = scaleY;

    this.getBounds(this, includeChildren, Rectangle.__cache.zero());
    this.mPivotX = Rectangle.__cache.width * anchorX;
    this.mPivotY = Rectangle.__cache.height * anchorY;

    this.setTransformDirty();
    return this;
  }

  /**
   * Calculate global position of the object.
   *
   * @param {Vector} localPoint
   * @param {Vector|null} [outVector=null]
   *
   * @return {Vector}
   */
  localToGlobal(localPoint, outVector = null) {
    return this.worldTransformation.transformVector(localPoint, outVector);
  }

  /**
   * Calculate local position of the object
   *
   * @param {Vector} globalPoint
   * @param {Vector|null} [outVector=null]
   *
   * @return {Vector}
   */
  globalToLocal(globalPoint, outVector = null) {
    return this.worldTransformationInversed.transformVector(globalPoint, outVector);
  }
  /**
   * Gets/Sets count of children elements.
   *
   * @return {number}
   */
  get numChildren() {
    return this.mChildren.length;
  }

  /**
   * Returns name of this GameoObject instance.
   *
   * @return {string|null}
   */
  get name() {
    return this.mName;
  }

  /**
   * @ignore
   * @param {string|null} value Description
   *
   * @return {void}
   */
  set name(value) {
    this.mName = value;
  }

  /**
   * Gets/Sets the x coordinate of the GameoObject instance relative to the local coordinates of the parent GameoObject.
   *
   * @return {number}
   */
  get x() {
    return this.mX;
  }

  /**
   * @ignore
   * @param {number} value
   *
   * @return {void}
   */
  set x(value) {
    if (this.mX == value)
      return;

    this.mX = value;
    this.setTransformDirty();
  }

  /**
   * Gets/Sets the y coordinate of the GameoObject instance relative to the local coordinates of the parent GameoObject.
   *
   * @return {number}
   */
  get y() {
    return this.mY;
  }

  /**
   * @ignore
   * @param {number} value
   *
   * @return {void}
   */
  set y(value) {
    if (this.mY == value)
      return;

    this.mY = value;
    this.setTransformDirty();
  }

  /**
   * Gets/Sets the x coordinate of the object's origin in its local space.
   *
   * @return {number}
   */
  get pivotX() {
    return this.mPivotX;
  }

  /**
   * @ignore
   * @param {number} value
   *
   * @return {void}
   */
  set pivotX(value) {
    if (this.mPivotX == value)
      return;

    this.mPivotX = value;
    this.setTransformDirty();
  }

  /**
   * Gets/Sets the y coordinate of the object's origin in its local space.
   *
   * @return {number}
   */
  get pivotY() {
    return this.mPivotY;
  }

  /**
   * @ignore
   * @param {number} value
   *
   * @return {void}
   */
  set pivotY(value) {
    if (this.mPivotY == value)
      return;

    this.mPivotY = value;
    this.setTransformDirty();
  }

  /**
   * Sets pivot point to given position.
   *
   * @param {number}  [ax=0.5]               Align along x-axis.
   * @param {number}  [ay=0.5]               Align along y-axis.
   * @param {boolean} [includeChildren=true] Include children elements when
   * calculating bounds?
   *
   * @return {GameObject} This.
   */
  alignPivot(ax = 0.5, ay = 0.5, includeChildren = true) {
    this.getBounds(this, includeChildren, Rectangle.__cache.zero());

    this.mPivotX = Rectangle.__cache.width * ax;
    this.mPivotY = Rectangle.__cache.height * ay;
    this.setTransformDirty();

    return this;
  }

  /**
   * Gets/Sets the scale factor of this object along x-axis.
   *
   * @return {number}
   */
  get scaleX() {
    return this.mScaleX;
  }

  /**
   * @ignore
   * @param {number} value
   *
   * @return {void}
   */
  set scaleX(value) {
    if (this.mScaleX == value)
      return;

    this.mScaleX = value;
    this.setTransformDirty();
  }

  /**
   * Gets/Sets the scale factor of this object along y-axis.
   *
   * @return {number} Description
   */
  get scaleY() {
    return this.mScaleY;
  }

  /**
   * @ignore
   * @param {number} value Description
   *
   * @return {void}
   */
  set scaleY(value) {
    if (this.mScaleY == value)
      return;

    this.mScaleY = value;
    this.setTransformDirty();
  }

  /**
   * Gets/Sets rotation in radians.
   *
   * @return {number}
   */
  get rotation() {
    return this.mRotation;
  }

  /**
   * @ignore
   * @param {number} value Description
   *
   * @return {void}
   */
  set rotation(value) {
    if (this.mRotation == value)
      return;

    this.mRotation = value;
    this.setTransformDirty();
  }

  /**
   * Returns this GameObject parent GameObject.
   * @readonly
   *
   * @return {GameObject}
   */
  get parent() {
    return this.mParent;
  }

  /**
   * Returns topmost parent element of this GameObject or null if this
   * GameObject is not a child.
   *
   * @readonly
   *
   * @return {GameObject|null}
   */
  get root() {
    let current = this;

    if (current === Black.instance.root)
      return current;

    while (current.mParent) {
      if (current === Black.instance.root)
        return current;
      else if (current.mParent === Black.instance.root)
        return Black.instance.root;
      else
        current = current.mParent;
    }

    return null;
  }

  /**
   * Returns how deep this GameObject in the display tree.
   *
   * @readonly
   *
   * @return {number}
   */
  get depth() {
    if (this.mParent)
      return this.mParent.depth + 1;
    else
      return 0;
  }

  get displayDepth() {
<<<<<<< HEAD
    return this.root.allChildrenLength(this);
  }
  
  allChildrenLength(to = null) {
    const children = this.mChildren;
    let res = 0;
    
    for (let i = 0, l = children.length; i < l; i++) {
      if (to === children[i]) break;
      res += 1 + children[i].allChildrenLength(to);
    }
    
    return res;
  }

=======
    // Many thanks to Roman Kopansky
    const flatten = arr => arr.reduce((acc, val) => acc.concat(val.mChildren.length ? flatten(val.mChildren) : val), []);
    return flatten(this.root.mChildren).indexOf(this);
  }
>>>>>>> 2708d5e7
  /**
   * @ignore
   * @return {number}
   */
  get index() {
<<<<<<< HEAD
    return this.mParent.mChildren.indexOf(this);
=======
    // TODO: this is only required by Input component and its pretty heavy.
    // Try to workaround it.
    return this.parent.mChildren.indexOf(this);
>>>>>>> 2708d5e7
  }

  /**
   * Gets/sets the width of this object.
   *
   * @return {number}
   */
  get width() {
    return this.getBounds(this.mParent).width;
  }

  /**
   * @ignore
   *
   * @param {number} value
   *
   * @return {void}
   */
  set width(value) {
    this.scaleX = 1;
    const currentWidth = this.width;

    if (currentWidth != 0.0)
      this.scaleX = value / currentWidth;
  }

  /**
   * Gets/sets the height of this object.
   *
   * @return {number}
   */
  get height() {
    return this.getBounds(this.mParent).height;
  }

  /**
   * @ignore
   * @param {number} value
   *
   * @return {void}
   */
  set height(value) {
    this.scaleY = 1;
    const currentHeight = this.height;

    if (currentHeight != 0)
      this.scaleY = value / currentHeight;
  }


  /**
   * Returns width of this GameObject in local space without including children
   * elements.
   *
   * @readonly
   *
   * @return {number}
   */
  get localWidth() {
    return this.getBounds(this, false).width;
  }


  /**
   * Returns height of this GameObject in local space without including children
   * elements.
   *
   * @readonly
   *
   * @return {number}
   */
  get localHeight() {
    return this.getBounds(this, false).height;
  }

  // TODO: precache
  /**
   * Returns string representing a url like path to this object in the display
   * tree.
   *
   * @readonly
   *
   * @return {string}
   */
  get path() {
    if (this.mParent !== null)
      return this.mParent.path + '/' + this.mName;

    return this.mName;
  }

  /**
   * Gets/Sets tag of this GameObject.
   *
   * @return {string|null}
   */
  get tag() {
    return this.mTag;
  }

  /**
   * @ignore
   *
   * @param {string|null} value
   *
   * @return {void}
   */
  set tag(value) {
    if (this.mTag === value)
      return;

    /** @type {string|null} */
    let old = this.mTag;
    this.mTag = value;

    if (this.mAdded)
      Black.instance.onTagUpdated(this, old, value);
  }

  /**
   * Starts coroutine.
   *
   * @param {Function} gen  Generator function.
   * @param {*=} [ctx=null] Context for Generator function.
   *
   * @return {Generator}
   */
  spawn(gen, ctx = null) {
    var iter = gen.apply(ctx == null ? this : ctx);

    function step(it) {
      if (it.done)
        return;

      if (typeof it.value === 'function')
        it.value(x => step(iter.next(x)));
      else
        step(iter.next(it.value));
    }

    step(iter.next());
    return iter;
  }

  /**
   * Waits for given amount of seconds before processing.
   *
   * @return {function(*):*}
   */
  wait(seconds = 1) {
    return cb => setTimeout(cb.bind(this, seconds * 1000), seconds * 1000);
  }


  /**
   * Waits for a speceific message.
   *
   * @param {string} message The name of the message to wait for.
   *
   * @return {function(*):*}
   */
  waitMessage(message) {
    return cb => this.on(message, cb.bind(this));
  }


  /**
   * Marks this GameObject and/or its children elements as dirty.
   *
   * @param {DirtyFlag} flag                 The flag or flag bit mask.
   * @param {boolean} [includeChildren=true] Description
   *
   * @return {void}
   */
  setDirty(flag, includeChildren = true) {
    if (includeChildren) {
      GameObject.forEach(this, x => {
        x.mDirty |= flag;
      });
    } else {
      this.mDirty |= flag;
    }
  }


  /**
   * Marks this GameObject as Local dirty and all children elements as World
   * dirty.
   *
   * @returns {void}
   */
  setTransformDirty() {
    this.setDirty(DirtyFlag.LOCAL, false);
    this.setDirty(DirtyFlag.WORLD, true);
  }

  /**
   * @ignore
   *
   * @return {void}
   */
  dispose() {}

  // TODO: rename method
  /**
   * @ignore
   *
   * @param {Array<number>} points
   * @param {Matrix} worldTransformation
   * @param {Rectangle=} outRect
   *
   * @return {Rectangle}
   */
  static getBoundsWithPoints(points, worldTransformation, outRect) {
    outRect = outRect || new Rectangle();

    let minX = Number.MAX_VALUE;
    let maxX = -Number.MAX_VALUE;
    let minY = Number.MAX_VALUE;
    let maxY = -Number.MAX_VALUE;
    let xx = 0;
    let yy = 0;
    let tmpVector = new Vector();

    for (let i = 0; i < points.length; i += 2) {
      worldTransformation.transformXY(points[i], points[i + 1], tmpVector);

      if (minX > tmpVector.x)
        minX = tmpVector.x;

      if (maxX < tmpVector.x)
        maxX = tmpVector.x;

      if (minY > tmpVector.y)
        minY = tmpVector.y;

      if (maxY < tmpVector.y)
        maxY = tmpVector.y;
    }

    outRect.set(minX, minY, maxX - minX, maxY - minY);
    return outRect;
  }

  /**
   * Returns whenever a given GameObject intersects with a point.
   *
   * @param {GameObject} gameObject GameObject to test.
   * @param {Vector} point          A point to test.
   *
   * @return {boolean} True if intersects.
   */
  static intersects(gameObject, point) {
    let tmpVector = new Vector();
    let inv = gameObject.worldTransformation.invert();

    inv.transformVector(point, tmpVector);

    let rect = gameObject.getBounds(gameObject, false);
    return rect.containsXY(tmpVector.x, tmpVector.y);
  }

  /**
   * Returns a point where intersection were made in local space.
   *
   * @param {GameObject} gameObject GameObject to test intersection with.
   * @param {Vector}     point      The point to test.
   * @param {Vector=}    outVector  If passed point of intersection will be
   * stored in it.
   *
   * @return {boolean} True if intersects.
   */
  static intersectsAt(gameObject, point, outVector = undefined) {
    outVector = outVector || new Vector();

    let tmpVector = Vector.__cache;
    let inv = gameObject.worldTransformationInversed;

    inv.transformVector(point, tmpVector);

    let rect = gameObject.getBounds(gameObject, false);
    let contains = rect.containsXY(tmpVector.x, tmpVector.y);

    if (!contains)
      return false;

    outVector.x = tmpVector.x - rect.x;
    outVector.y = tmpVector.y - rect.y;
    return true;
  }

  /**
   * Checks if GameObject or any of its children elements intersects the given
   * point.
   *
   * @param {GameObject} gameObject GameObject to test.
   * @param {Vector} point          Point to test.
   *
   * @return {GameObject|null} Intersecting object or null.
   */
  static intersectsWith(gameObject, point) {
    let obj = null;
    for (let i = gameObject.numChildren - 1; i >= 0; --i) {
      let child = gameObject.mChildren[i];

      obj = GameObject.intersectsWith(child, point);
      if (obj != null)
        return obj;

      let inside = GameObject.intersects(child, point);
      if (inside) {
        obj = child;
        break;
      }
    }

    if (obj === null && GameObject.intersects(gameObject, point)) {
      return gameObject;
    }

    return null;
  }

  /**
   * Returns all GameObject with given tag.
   *
   * @param {string} tag Tag to find.
   *
   * @return {Array<GameObject>|null} Array of GameObject or null if not found.
   */
  static findWithTag(tag) {
    if (Black.instance.mTagCache.hasOwnProperty(tag) === false)
      return null;

    return Black.instance.mTagCache[tag];
  }

  /**
   * Returns a list of Components.
   *
   * @param {GameObject} gameObject         GameObject to start search from.
   * @param {function (new:Component)} type Type of Component.
   *
   * @return {Array<Component>} Array of Component or empty array.
   */
  static findComponents(gameObject, type) {
    Debug.assert(gameObject !== null, 'gameObject cannot be null.');
    Debug.assert(type !== null, 'type cannot be null.');

    /** @type {Array<Component>} */
    let list = [];

    /** @type {function(GameObject, function(new:Component)):void} */
    let f = function (gameObject, type) {
      for (let i = 0; i < gameObject.mComponents.length; i++) {
        let c = gameObject.mComponents[i];
        if (c instanceof type)
          list.push(c);
      }

      for (let i = 0; i < gameObject.mChildren.length; i++)
        f(gameObject.mChildren[i], type);
    };

    f(gameObject, type);

    return list;
  }

  /**
   * Runs action accross all GameObjects.
   *
   * @param {GameObject} node                  GameObject to start iteration from.
   * @param {function(node:GameObject)} action The function to be executed on
   * every GameObject.
   *
   * @return {void}
   */
  static forEach(node, action) {
    if (node == null)
      node = Black.instance.root;

    action(node);

    for (let i = 0; i < node.numChildren; i++)
      GameObject.forEach(node.getChildAt(i), action);
  }


  /**
   * Finds object by its name. If node is not passed the root will be taken as
   * starting point.
   *
   * @param {string} name      Name to search.
   * @param {GameObject=} node Starting GameObject.
   *
   * @return {GameObject} GameObject or null.
   */
  static find(name, node) {
    if (node == null)
      node = Black.instance.root;

    if (node.name === name)
      return node;

    for (let i = 0; i < node.numChildren; i++) {
      let r = GameObject.find(name, node.getChildAt(i));
      if (r != null)
        return r;
    }

    return null;
  }
}

/**
 * @private
 * @type {number}
 * @nocollapse
 */
GameObject.ID = 0;

/**
 * @enum {number}
 */
/* @echo EXPORT */
var DirtyFlag = {
  LOCAL: 1,
  WORLD: 2,
  DIRTY: 0xffffff
};<|MERGE_RESOLUTION|>--- conflicted
+++ resolved
@@ -143,12 +143,7 @@
    * @protected
    * @return {void}
    */
-<<<<<<< HEAD
-  onAdded() {
-  }
-=======
   onAdded() {}
->>>>>>> 2708d5e7
 
   /**
    * Called when object is removed from stage.
@@ -156,8 +151,7 @@
    * @protected
    * @return {void}
    */
-  onRemoved() {
-  }
+  onRemoved() {}
 
 
   /**
@@ -566,8 +560,7 @@
    *
    * @return {void}
    */
-  onFixedUpdate(dt) {
-  }
+  onFixedUpdate(dt) {}
 
   /**
    * Called at every engine update.
@@ -577,8 +570,7 @@
    *
    * @return {void}
    */
-  onUpdate(dt) {
-  }
+  onUpdate(dt) {}
 
   /**
    * Called after all updates have been executed.
@@ -588,8 +580,7 @@
    *
    * @return {void}
    */
-  onPostUpdate(dt) {
-  }
+  onPostUpdate(dt) {}
 
   /**
    * @ignore
@@ -617,8 +608,7 @@
    *
    * @return {void}
    */
-  onRender(video, time) {
-  }
+  onRender(video, time) {}
 
   /**
    * Override this method if you need to specify GameObject size. Should be always be a local coordinates.
@@ -984,40 +974,18 @@
   }
 
   get displayDepth() {
-<<<<<<< HEAD
-    return this.root.allChildrenLength(this);
-  }
-  
-  allChildrenLength(to = null) {
-    const children = this.mChildren;
-    let res = 0;
-    
-    for (let i = 0, l = children.length; i < l; i++) {
-      if (to === children[i]) break;
-      res += 1 + children[i].allChildrenLength(to);
-    }
-    
-    return res;
-  }
-
-=======
     // Many thanks to Roman Kopansky
     const flatten = arr => arr.reduce((acc, val) => acc.concat(val.mChildren.length ? flatten(val.mChildren) : val), []);
     return flatten(this.root.mChildren).indexOf(this);
   }
->>>>>>> 2708d5e7
   /**
    * @ignore
    * @return {number}
    */
   get index() {
-<<<<<<< HEAD
-    return this.mParent.mChildren.indexOf(this);
-=======
     // TODO: this is only required by Input component and its pretty heavy.
     // Try to workaround it.
     return this.parent.mChildren.indexOf(this);
->>>>>>> 2708d5e7
   }
 
   /**
