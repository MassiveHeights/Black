--- conflicted
+++ resolved
@@ -31,11 +31,7 @@
      * @private 
      * @type {number} 
      */
-<<<<<<< HEAD
-    this.mId = ++GameObject.ID;
-=======
     this.mId = ++ID;
->>>>>>> 3a9aaace
 
     /** 
      * @private 
@@ -511,26 +507,15 @@
 
     if (index < 0 || index > numComponents)
       throw new Error('Component index is out of bounds.');
-<<<<<<< HEAD
 
     this.mComponents.splice(index, 0, component);
     component.mGameObject = this;
 
-=======
-
-    this.mComponents.splice(index, 0, component);
-    component.mGameObject = this;
-
->>>>>>> 3a9aaace
     if (component instanceof Collider)
       this.mCollidersCache.push(component);
 
     if (this.stage !== null || Black.stage === this) {
-<<<<<<< HEAD
-      Black.instance.onComponentAdded(this, component);
-=======
       Black.engine.onComponentAdded(this, component);
->>>>>>> 3a9aaace
     }
 
     this.mChildOrComponentBeenAdded = true;
@@ -1062,10 +1047,6 @@
   }
 
   /**
-<<<<<<< HEAD
-   * @export
-=======
->>>>>>> 3a9aaace
    * @param {string|null} value
    * @return {void}
    */
@@ -1082,10 +1063,6 @@
   }
 
   /**
-<<<<<<< HEAD
-   * @export
-=======
->>>>>>> 3a9aaace
    * @param {number} value
    * @return {void}
    */
@@ -1109,10 +1086,6 @@
   }
 
   /**
-<<<<<<< HEAD
-   * @export
-=======
->>>>>>> 3a9aaace
    * @param {number} value
    * @return {void}
    */
@@ -1136,10 +1109,6 @@
   }
 
   /**
-<<<<<<< HEAD
-   * @export
-=======
->>>>>>> 3a9aaace
    * @param {number} value
    * @return {void}
    */
@@ -1165,10 +1134,6 @@
   }
 
   /**
-<<<<<<< HEAD
-   * @export
-=======
->>>>>>> 3a9aaace
    * @param {number} value
    * @return {void}
    */
@@ -1187,10 +1152,6 @@
   /**
    * Gets/Sets the x-coordinate of the object's origin in its local space in percent.
    * 
-<<<<<<< HEAD
-   * @export
-=======
->>>>>>> 3a9aaace
    * @param {number|null} value
    * @return {void}
    */
@@ -1208,10 +1169,6 @@
   /**
    * Gets/Sets the y-coordinate of the object's origin in its local space in percent.
    * 
-<<<<<<< HEAD
-   * @export
-=======
->>>>>>> 3a9aaace
    * @param {number|null} value
    * @return {void}
    */
@@ -1328,10 +1285,6 @@
   }
 
   /**
-<<<<<<< HEAD
-   * @export
-=======
->>>>>>> 3a9aaace
    * @param {number} value
    *
    * @return {void}
@@ -1357,10 +1310,6 @@
   }
 
   /**
-<<<<<<< HEAD
-   * @export
-=======
->>>>>>> 3a9aaace
    * @param {number} value
    * @return {void}
    */
@@ -1383,10 +1332,6 @@
   }
 
   /**
-<<<<<<< HEAD
-   * @export
-=======
->>>>>>> 3a9aaace
    * @param {number} value
    * 
    * @returns {void}
@@ -1410,10 +1355,6 @@
   }
 
   /**
-<<<<<<< HEAD
-   * @export
-=======
->>>>>>> 3a9aaace
    * @param {number} value
    * 
    * @returns {void}
@@ -1437,10 +1378,6 @@
   }
 
   /**
-<<<<<<< HEAD
-   * @export
-=======
->>>>>>> 3a9aaace
    * @param {number} value
    * 
    * @returns {void}
@@ -1466,10 +1403,6 @@
   }
 
   /**
-<<<<<<< HEAD
-   * @export
-=======
->>>>>>> 3a9aaace
    * @param {number} value
    * @return {void}
    */
