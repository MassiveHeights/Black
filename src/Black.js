--- conflicted
+++ resolved
@@ -1,4 +1,3 @@
-<<<<<<< HEAD
 /**
  * The Black class represents the core of the Black Engine.
  *
@@ -324,755 +323,6 @@
       this.__setUnpaused();
     }
 
-    if (this.mPaused === true)
-      return;
-
-    let numTicks = Math.floor((timestamp - this.mLastUpdateTime) / Time.mDeltaTimeMs);
-
-    if (forceUpdate === true)
-      numTicks = 1;
-
-    if (numTicks > Black.maxUpdatesPerFrame) {
-      this.post('loop', numTicks);
-      Debug.warn(`Unable to catch up ${numTicks} update(s).`);
-
-      numTicks = Black.maxUpdatesPerFrame;
-    }
-
-    Black.mUpdateTime = performance.now();
-    Black.numUpdates = numTicks;
-    for (let i = 0; i < numTicks; i++) {
-      Time.mActualTime += Time.delta;
-      Time.mTime = Time.mActualTime;
-
-      this.__internalUpdate();
-      this.__internalSystemPostUpdate();
-    }
-    Black.mUpdateTime = performance.now() - Black.mUpdateTime;
-
-    for (let l = timestamp - Time.mDeltaTimeMs; this.mLastUpdateTime < l;)
-      this.mLastUpdateTime += Time.mDeltaTimeMs;
-
-    Time.mAlphaTime = (timestamp - this.mLastUpdateTime) / Time.mDeltaTimeMs;
-
-    // if (Time.mAlphaTime <= 0) {
-    //   console.log('<= 0', Time.mAlphaTime);
-    // } else if (Time.mAlphaTime > 1) {
-    //   console.log('> 1', Time.mAlphaTime)
-    // }
-
-    Black.mRenderTime = performance.now();
-    Time.mTime = Time.mActualTime + ((timestamp - this.mLastUpdateTime) * 0.001) * Time.mScale;
-
-    this.__internalSystemRender();
-
-    this.mVideo.beginFrame();
-    this.mVideo.render(this.mStage);
-    this.mVideo.endFrame();
-    Black.mRenderTime = performance.now() - Black.mRenderTime;
-
-    Black.__frameNum++;
-
-    this.mIsPanic = false;
-    Renderer.__dirty = false;
-
-    this.mLastRenderTime = timestamp;
-
-    this.mRAFHandle = window.requestAnimationFrame(this.__update);
-  }
-
-  /**
-   * @private
-   * @return {void}
-   */
-  __internalUpdate() {
-    this.mViewport.__update();
-
-    for (let i = 0; i < this.mSystems.length; i++)
-      this.mSystems[i].onUpdate();
-
-    this.mStage.__update();
-  }
-
-  /**
-   * @private
-   * @return {void}
-   */
-  __internalSystemPostUpdate() {
-    for (let i = 0; i < this.mSystems.length; i++)
-      this.mSystems[i].onPostUpdate();
-  }
-
-  /**
-   * @private
-   * @return {void}
-   */
-  __internalSystemRender() {
-    for (let i = 0; i < this.mSystems.length; i++)
-      this.mSystems[i].onRender();
-  }
-
-  /**
-   * Called when tag changed for specific `GameObject`.
-   *
-   * @protected
-   * @param {GameObject} child   A game object fired the event.
-   * @param {string|null} oldTag Old tag.
-   * @param {string|null} newTag New tag.
-   * @return {void}
-   */
-  onTagUpdated(child, oldTag, newTag) {
-    if (oldTag !== null) {
-      let arr = this.mTagCache[oldTag];
-      arr.splice(arr.indexOf(child), 1);
-
-      if (arr.length === 0)
-        delete this.mTagCache[oldTag];
-    }
-
-    if (newTag !== null) {
-      if (this.mTagCache.hasOwnProperty(newTag) === false)
-        this.mTagCache[newTag] = [];
-
-      this.mTagCache[newTag].push(child);
-    }
-  }
-
-  /**
-   * Called when specific game object is added to display list.
-   *
-   * @protected
-   * @param  {GameObject} child Instance of GameObject.
-   * @return {void}
-   */
-  onChildrenAdded(child) {
-    Renderer.__dirty = true;
-
-    for (let i = 0; i < this.mSystems.length; i++)
-      this.mSystems[i].onChildrenAdded(child);
-
-    GameObject.forEach(child, (x) => {
-      if (x.mAdded === true)
-        return;
-
-      this.onTagUpdated(x, null, x.mTag);
-
-      x.mAdded = true;
-      x.onAdded();
-
-      for (let i = 0; i < x.mComponents.length; i++) {
-        let c = x.mComponents[i];
-
-        if (c.mAdded === true)
-          continue;
-
-        c.mAdded = true;
-        c.onAdded(x);
-      }
-    });
-  }
-
-  /**
-   * Called when specific game object is changed its index in display list.
-   *
-   * @protected
-   * @param {GameObject} child Instance of GameObject.
-   * @return {void}
-   */
-  onChildrenChanged(child) {
-    Renderer.__dirty = true;
-
-    for (let i = 0; i < this.mSystems.length; i++)
-      this.mSystems[i].onChildrenChanged(child);
-  }
-
-  /**
-   * Called when specific game object is added to display list.
-   *
-   * @protected
-   * @param  {GameObject} child Instance of GameObject.
-   * @return {void}
-   */
-  onChildrenRemoved(child) {
-    Renderer.__dirty = true;
-
-    for (let i = 0; i < this.mSystems.length; i++)
-      this.mSystems[i].onChildrenRemoved(child);
-
-    let forEach = (gameObject, action) => {
-      let cloned = gameObject.mChildren.slice();
-      action(gameObject);
-
-      for (let i = 0; i < cloned.length; i++) {
-        GameObject.forEach(cloned[i], action);
-      }
-    };
-
-    forEach(child, (x) => {
-      if (x.mAdded === true) {
-        this.onTagUpdated(x, null, x.mTag);
-
-        x.mAdded = false;
-        x.onRemoved();
-
-        for (let i = 0; i < x.mComponents.length; i++) {
-          let c = x.mComponents[i];
-
-          if (c.mAdded === false)
-            continue;
-
-          c.mAdded = false;
-          c.onRemoved(x);
-        }
-      }
-    });
-  }
-
-  /**
-   * Called when specific component is added to GameObject instance.
-   *
-   * @protected
-   * @param  {GameObject} child Instance of GameObject.
-   * @param  {Component} component Instance of Component added to game object.
-   * @return {void}
-   */
-  onComponentAdded(child, component) {
-    Renderer.__dirty = true;
-
-    for (let i = 0; i < this.mSystems.length; i++)
-      this.mSystems[i].onComponentAdded(child, component);
-
-    if (component.mAdded === true)
-      return;
-
-    component.mAdded = true;
-    component.onAdded(child);
-  }
-
-  /**
-   * Called when specific component is removed from its owner.
-   *
-   * @protected
-   * @param  {GameObject} child Instance of GameObject.
-   * @param  {Component} component Instance of Component removed from game object.
-   * @return {void}
-   */
-  onComponentRemoved(child, component) {
-    Renderer.__dirty = true;
-
-    for (let i = 0; i < this.mSystems.length; i++)
-      this.mSystems[i].onComponentRemoved(child, component);
-
-    if (component.mAdded === false)
-      return;
-
-    component.mAdded = false;
-    component.onRemoved(child);
-  }
-
-  /**
-   * Gets/Sets the number of updates should be done per second.
-   *
-   * @return {number}
-   */
-  get ups() {
-    return Time.mDeltaTimeMs;
-  }
-
-  /**
-   * @ignore
-   * @param {number} value
-   * @return {void}
-   */
-  set ups(value) {
-    Debug.isNumber(value);
-    Debug.assert(value > 0);
-
-    Time.mDeltaTimeMs = 1000 / value;
-    Time.mDeltaTime = Time.mDeltaTimeMs * 0.001;
-  }
-
-  /**
-   * Returns the current viewport instance. Used to get size of a game screen, or listen for resize messages.
-   *
-   * @return {Viewport}
-   */
-  get viewport() {
-    return this.mViewport;
-  }
-
-  /**
-   * Returns the DOM element the engine runs in.
-   *
-   * @return {Element}
-   */
-  get containerElement() {
-    return this.mContainerElement;
-  }
-
-  /**
-   * Gets/Sets if engine should be automatically paused when window is hidden.
-   *
-   * @return {boolean}
-   */
-  get pauseOnHide() {
-    return this.mPauseOnHide;
-  }
-
-  /**
-   * @ignore
-   * @param {boolean} value
-   * @return {void}
-   */
-  set pauseOnHide(value) {
-    this.mPauseOnHide = value;
-  }
-
-  /**
-   * Gets/Sets if engine should be automatically paused when container element is blured.
-   *
-   * @return {boolean}
-   */
-  get pauseOnBlur() {
-    return this.mPauseOnBlur;
-  }
-
-  /**
-   * @ignore
-   * @param {boolean} value
-   * @return {void}
-   */
-  set pauseOnBlur(value) {
-    this.mPauseOnBlur = value;
-  }
-
-  /**
-   * Returns True if engine is paused.
-   *
-   * @readonly
-   * @returns {boolean}
-   */
-  get isPaused() {
-    return this.mPaused;
-  }
-
-  /**
-   * Returns current stage.
-   *
-   * @readonly
-   * @returns {Stage}
-   */
-  get stage() {
-    return this.mStage;
-  }
-
-  /**
-   * Retuns HTML comtainer element id.
-   * @returns {string}
-   */
-  get containerElementId() {
-    return this.mContainerElementId;
-  }
-
-  /**
-   * Returns currently active splash screen. Splash screen posts Message.COMPLETE message on hide.
-   *
-   * @returns {SplashScreen}
-   */
-  get splashScreen() {
-    return this.mSplashScreen;
-  }
-
-  /**
-   * `Black.magic`! Got it? Got it?!?! Same as `Math.random()` but much cooler.
-   * @readonly
-   * @returns {number}
-   */
-  static get magic() {
-    return Math.random();
-  }
-
-  /**
-   * Returns current video driver.
-   *
-   * @readonly
-   * @returns {VideoNullDriver}
-   */
-  static get driver() {
-    return Black.instance.mVideo;
-  }
-
-  /**
-   * Returns current stage.
-   *
-   * @readonly
-   * @returns {Stage}
-   */
-  static get stage() {
-    return Black.instance.mStage;
-  }
-
-  /**
-   * Returns number of frame since engine start.
-   *
-   * @readonly
-   * @returns {number}
-   */
-  static get frameNum() {
-    return Black.__frameNum;
-  }
-}
-
-/**
- * @ignore
- * @type {number}
- * @private
- */
-Black.__frameNum = 0;
-
-/**
- * Reference to the current Black instance.
- * @type {Black}
- * @static
- */
-Black.instance = null;
-
-/** 
- * Indicates how many updates will be done during this frame.
- * 
- * @type {number}
- */
-Black.numUpdates = 0;
-
-Black.mUpdateTime = 0;
-Black.mRenderTime = 0;
-Black.FPS = 0;
-=======
-/**
- * The Black class represents the core of the Black Engine.
- *
- * @fires Black#pause
- * @fires Black#unpause
- * @fires Black#ready
- * @fires Black#loop
- *
- * @export
- * @extends MessageDispatcher
- */
-/* @echo EXPORT */
-class Black extends MessageDispatcher {
-  /**
-   * Creates a new Black instance.
-   * @param {string}                                                       containerElementId The id of an DOM element.
-   * @param {function(new: GameObject)}                                    gameClass          Type name of an GameObject to start execution from.
-   * @param {function(new: VideoNullDriver, HTMLElement, number, number)}  videoDriverClass   Type name of an VideoDriver (VideoNullDriver, DOMDriver or CanvasDriver)
-   * @param {Array<function(new: System)>  }                               systemClasses      The list of systems to be initialized with Black engine.
-   */
-  constructor(containerElementId, gameClass, videoDriverClass, systemClasses = null) {
-    super();
-
-    Black.instance = this;
-
-    console.log('%c                         >>> BLACK <<<                         ', 'background: #000; color: #fff;');
-
-    /** @private @type {string} */
-    this.mContainerElementId = containerElementId;
-
-    /** @private @type {HTMLElement} */
-    this.mContainerElement = /** @type {!HTMLElement} */ (document.getElementById(this.mContainerElementId));
-
-    if (!this.mContainerElement)
-      throw new Error('Container element was not found');
-
-    /** @private @type {function(new: VideoNullDriver, HTMLElement, number, number)} */
-    this.mVideoDriverClass = videoDriverClass;
-
-    /** @private @type {Array<function(new: System)>} */
-    this.mSystemClasses = systemClasses;
-
-    /** @private @type {number} */
-    this.mStageWidth = this.mContainerElement.clientWidth;
-
-    /** @private @type {number} */
-    this.mStageHeight = this.mContainerElement.clientHeight;
-
-    /** @private @type {number} */
-    this.mLastUpdateTime = 0;
-
-    /** @private @type {number} */
-    this.mLastRenderTime = 0;
-
-    /** @private @type {Array<System>} */
-    this.mSystems = [];
-
-    /** @private @type {GameObject|null} */
-    this.mGameObject = null;
-
-    /** @private @type {boolean} */
-    this.mIsRunning = false;
-
-    /** @private @type {boolean} */
-    this.mIsStarted = false;
-
-    /** @private @type {boolean} */
-    this.mIsPanic = false;
-
-    /** @private @type {number} */
-    this.mRAFHandle = -1; // not sure
-
-    /** @private @type {Viewport} */
-    this.mViewport = null;
-
-    /** @private @type {VideoNullDriver} */
-    this.mVideo = null;
-
-    /** @private @type {boolean} */
-    this.mPaused = false;
-
-    /** @private @type {boolean} */
-    this.mUnpausing = false;
-
-    /** @private @type {boolean} */
-    this.mPauseOnHide = true;
-
-    /** @private @type {boolean} */
-    this.mPauseOnBlur = true;
-
-    /** @private @type {Object<string, Array>} */
-    this.mTagCache = {};
-
-    /** @private @type {function(new: GameObject)} */
-    this.mGameClass = gameClass;
-
-    /** @private @type {GameObject|null} */
-    this.mGame = null;
-
-    /** @private @type {Stage} */
-    this.mStage = null;
-
-    /** @private @type {boolean} */
-    this.mWasStopped = false;
-
-    /** @private @type {SplashScreen} */
-    this.mSplashScreen = new SplashScreen();
-
-    /** @private @type {Array<number>} */
-    this.mFrameTimes = [];
-
-    this.__bootViewport();
-
-    this.__update = this.__update.bind(this);
-  }
-
-  /**
-   * Pauses all engine update logic. Note: RAF is not going to be paused and will work in background.
-   *
-   * @return {void}
-   */
-  pause() {
-    this.mPaused = true;
-    this.post('paused');
-  }
-
-  /**
-   * Resumes update execution.
-   *
-   * @return {void}
-   */
-  resume() {
-    if (this.mPaused === true)
-      this.mUnpausing = true;
-  }
-
-  __setUnpaused() {
-    this.mPaused = false;
-    this.post('unpaused');
-  }
-
-  /**
-   * @private
-   * @returns {void}
-   */
-  __bootViewport() {
-    this.mViewport = new Viewport(this.mContainerElement);
-  }
-
-  /**
-   * @private
-   * @returns {void}
-   */
-  __bootSystems() {
-    if (this.mSystemClasses === null)
-      return;
-
-    for (let i = 0; i < this.mSystemClasses.length; i++)
-      this.__addSystem(new this.mSystemClasses[i]());
-  }
-
-  /**
-   * @private
-   * @returns {void}
-   */
-  __bootStage() {
-    this.mStage = new Stage();
-
-    window.onblur = event => this.__onVisibilityChange(event);
-    window.onfocus = event => this.__onVisibilityChange(event);
-    window.onpagehide = event => this.__onVisibilityChange(event);
-    window.onpageshow = event => this.__onVisibilityChange(event);
-
-    if (document.hidden && this.mPauseOnHide === true)
-      this.pause();
-  }
-
-  /**
-   * @private
-   * @returns {void}
-   */
-  __onVisibilityChange(event) {
-    let type = event.type;
-    if (type === 'blur' && this.mPauseOnBlur === true)
-      this.pause();
-    else if (type === 'pagehide' && this.mPauseOnHide === true)
-      this.pause();
-    else if (type === 'focus' || type === 'pageshow') {
-      if (document.hidden === false)
-        this.resume();
-    }
-  }
-
-  /**
-   * Returns true if system exists.
-   *
-   * @param {Function} systemTypeName
-   */
-  hasSystem(systemTypeName) {
-    for (let i = 0; i < this.mSystems.length; i++) {
-      let c = this.mSystems[i];
-      if (c instanceof systemTypeName)
-        return true;
-    }
-
-    return false;
-  }
-
-  /**
-   * @private
-   * @param  {System} system The System object you want to add.
-   * @return {System}
-   */
-  __addSystem(system) {
-    this.mSystems.push(system);
-    return system;
-  }
-
-  /**
-   * Gets system by type.
-   *
-   * @param {Function} typeName The system type.
-   * @return {System|null} The `System` instance or null if not found.
-   */
-  getSystem(typeName) {
-    for (let i = 0; i < this.mSystems.length; i++) {
-      let s = this.mSystems[i];
-      if (s instanceof typeName)
-        return s;
-    }
-
-    return null;
-  }
-
-  /**
-   * @private
-   * @returns {void}
-   */
-  __bootVideo() {
-    this.mVideo = new this.mVideoDriverClass(this.mContainerElement, this.mStageWidth, this.mStageHeight);
-  }
-
-  /**
-   * Boots up the engine!
-   *
-   * @return {void}
-   */
-  start() {
-    if (this.mWasStopped === true) {
-      Debug.error('Black engine cannot be re-started.');
-      return;
-    }
-
-    this.constructor.instance = this;
-
-    if (this.mIsStarted === true)
-      return;
-
-    this.__bootSystems();
-    this.__bootStage();
-    this.__bootVideo();
-
-    this.mStage.__refresh();
-
-    this.post(Message.READY);
-
-    this.mGameObject = new this.mGameClass();
-    this.mStage.addChild(this.mGameObject);
-
-    const self = this;
-
-    this.mIsStarted = true;
-    this.mVideo.start();
-
-    this.mRAFHandle = window.requestAnimationFrame(function (timestamp) {
-      // TODO: do first update here
-      self.mIsRunning = true;
-
-      // show splash screen
-      if (SplashScreen.enabled === true)
-        self.mSplashScreen.show();
-
-      self.mLastUpdateTime = timestamp;
-      self.mLastRenderTime = self.mLastUpdateTime;
-
-      // Start the main loop.
-      self.__update(timestamp, true);
-    });
-  }
-
-  /**
-   * Stops any executions, destroys resources and scene.
-   *
-   * @return {void}
-   */
-  stop() {
-    this.mIsStarted = false;
-    this.mIsRunning = false;
-    window.cancelAnimationFrame(this.mRAFHandle);
-
-    console.log('%c                        <<< BUY BUY >>>                        ', 'background: #000; color: #fff;');
-  }
-
-  /**
-   * @private
-   * @param {number} timestamp
-   * @return {void}
-   */
-  __update(timestamp, forceUpdate) {
-    // Calculate FPS
-    while (this.mFrameTimes.length > 0 && this.mFrameTimes[0] <= timestamp - 1000)
-      this.mFrameTimes.shift();
-
-    this.mFrameTimes.push(timestamp);
-    Black.FPS = this.mFrameTimes.length;
-
-    if (this.mPaused === true && this.mUnpausing === true) {
-      this.mUnpausing = false;
-
-      this.mLastUpdateTime = timestamp;
-      this.mLastRenderTime = this.mLastUpdateTime;
-
-      this.__setUnpaused();
-    }
-
     this.mRAFHandle = window.requestAnimationFrame(this.__update);
 
     if (this.mPaused === true)
@@ -1495,5 +745,4 @@
 Black.mUpdateTime = 0;
 Black.mRenderTime = 0;
 Black.FPS = 0;
->>>>>>> b8a88282
 Black.maxUpdatesPerFrame = 60;