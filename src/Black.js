--- conflicted
+++ resolved
@@ -1,223 +1,8 @@
 /**
  * Connects all the dots.
  */
-<<<<<<< HEAD
-/* @echo EXPORT */
-class Black extends MessageDispatcher {
-  /**
-   * Creates a new Black instance.
-   * 
-   * First parameter has to be a id of the HTML div element the game will be rendered to.
-   * Second parameter has to be `GameObject` class which will be the root object of your application.
-   * Third parameter has to be a class name of `VideoNullDriver` subclass eg `CanvasDriver`.
-   * Fourth parameter is optional array of System to use,
-   * 
-   * @example
-   * // Creates new Black instance with MyGame as a root class, CanvasDriver as renderer and Arcade physics as a system.
-   * new Black('game-container', MyGame, CanvasDriver, [Arcade]);
-   * 
-   * @param {string}                                                       containerElementId The id of an DOM element.
-   * @param {function(new: GameObject)}                                    gameClass          Type name of an GameObject to start execution from.
-   * @param {function(new: VideoNullDriver, HTMLElement, number, number)}  videoDriverClass   Type name of an VideoDriver (VideoNullDriver, DOMDriver or CanvasDriver)
-   * @param {Array<function(new: System)>  }                               systemClasses      The list of systems to be initialized with Black engine.
-   */
-  constructor(containerElementId, gameClass, videoDriverClass, systemClasses = null) {
-    super();
-
-    this.id = ++ID;
-
-    Black.instance = this;
-
-    console.log('%c                         >>> BLACK <<<                         ', 'background: #000; color: #fff;');
-
-    /** 
-     * @private 
-     * @type {string} 
-     */
-    this.mContainerElementId = containerElementId;
-
-    /** 
-     * @private 
-     * @type {HTMLElement} 
-     */
-    this.mContainerElement = /** @type {!HTMLElement} */ (document.getElementById(this.mContainerElementId));
-
-    if (!this.mContainerElement)
-      throw new Error('Container element was not found');
-
-    /** 
-     * @private 
-     * @type {function(new: VideoNullDriver, HTMLElement, number, number)} 
-     */
-    this.mVideoDriverClass = videoDriverClass;
-
-    /** 
-     * @private 
-     * @type {Array<function(new: System)>} 
-     */
-    this.mSystemClasses = systemClasses;
-
-    /** 
-     * @private 
-     * @type {number} 
-     */
-    this.mStageWidth = this.mContainerElement.clientWidth;
-
-    /** 
-     * @private 
-     * @type {number} 
-     */
-    this.mStageHeight = this.mContainerElement.clientHeight;
-
-    /** 
-     * @private 
-     * @type {number} 
-     */
-    this.mLastUpdateTime = 0;
-
-    /** 
-     * @private 
-     * @type {number} 
-     */
-    this.mLastRenderTime = 0;
-
-    /** 
-     * @private 
-     * @type {Array<System>} 
-     */
-    this.mSystems = [];
-
-    /** 
-     * @private 
-     * @type {GameObject|null} 
-     */
-    this.mGameObject = null;
-
-    /** 
-     * @private 
-     * @type {boolean} 
-     */
-    this.mIsRunning = false;
-
-    /** 
-     * @private 
-     * @type {boolean} 
-     */
-    this.mIsStarted = false;
-
-    /** 
-     * @private 
-     * @type {boolean} 
-     */
-    this.mIsPanic = false;
-
-    /** 
-     * @private 
-     * @type {number} 
-     */
-    this.mRAFHandle = -1; // not sure
-
-    /** 
-     * @private 
-     * @type {Viewport} 
-     */
-    this.mViewport = null;
-
-    /** 
-     * @private 
-     * @type {VideoNullDriver} 
-     */
-    this.mVideo = null;
-
-    /** 
-     * @private 
-     * @type {boolean} 
-     */
-    this.mPaused = false;
-
-    /** 
-     * @private 
-     * @type {boolean} 
-     */
-    this.mUnpausing = false;
-
-    /** 
-     * @private 
-     * @type {boolean} 
-     */
-    this.mPauseOnHide = true;
-
-    /** 
-     * @private 
-     * @type {boolean} 
-     */
-    this.mPauseOnBlur = true;
-
-    /** 
-     * @private 
-     * @type {Object<string, Array>} 
-     */
-    this.mTagCache = {};
-
-    /** 
-     * @private 
-     * @type {function(new: GameObject)} 
-     */
-    this.mGameClass = gameClass;
-
-    /** 
-     * @private 
-     * @type {Stage} 
-     */
-    this.mStage = null;
-
-    /** 
-     * @private 
-     * @type {boolean} 
-     */
-    this.mWasStopped = false;
-
-    /** 
-     * @private 
-     * @type {SplashScreen} 
-     */
-    this.mSplashScreen = new SplashScreen();
-
-    /** 
-     * @private 
-     * @type {Array<number>} 
-     */
-    this.mFrameTimes = [];
-
-    /** 
-     * @private 
-     * @type {boolean} 
-     */
-    this.mUseHiDPR = Device.isMobile;
-
-    this.__bootViewport();
-
-    this.__update = this.__update.bind(this);
-
-    /** 
-     * @private 
-     * @type {boolean} 
-     */
-    this.mPendingDispose = false;
-  }
-
-  /**
-   * Pauses all engine update logic. Note: RAF is not going to be paused and will work in background.
-   *
-   * @return {void}
-   */
-  pause() {
-    this.mPaused = true;
-
-=======
 class Black {
   constructor() {
->>>>>>> 3a9aaace
     /**
      * @type {Engine}
      */
@@ -231,418 +16,17 @@
     /**
      * @type {MasterAudio}
      */
-<<<<<<< HEAD
-    this.post(Message.READY);
-
-    this.mGameObject = new this.mGameClass();
-    this.mStage.addChild(this.mGameObject);
-
-    const self = this;
-
-    this.mIsStarted = true;
-    this.mVideo.start();
-
-    // TODO: is there a way to cancel first raf? no! eg pause will not work
-    this.mRAFHandle = window.requestAnimationFrame(function (timestamp) {
-      // TODO: do first update here
-      self.mIsRunning = true;
-
-      // show splash screen
-      if (SplashScreen.enabled === true)
-        self.mSplashScreen.show();
-
-      self.mLastUpdateTime = timestamp;
-      self.mLastRenderTime = self.mLastUpdateTime;
-
-      // Start the main loop.
-      self.__update(timestamp, true);
-    });
-  }
-
-  /**
-   * Stops any executions, destroys resources and scene.
-   *
-   * @return {void}
-   */
-  stop() {
-    this.mIsStarted = false;
-    this.mIsRunning = false;
-    window.cancelAnimationFrame(this.mRAFHandle);
-
-    console.log('%c                        <<< BYE BYE >>>                        ', 'background: #000; color: #fff;');
-  }
-
-  /**
-   * Destroys the whole thing!
-   */
-  destroy() {
-    this.mPendingDispose = true;
-  }
-
-  __dispose() {
-    this.stop();
-
-    this.mVideo.dispose();
-    this.mViewport.dispose();
-
-    AssetManager.default.dispose();
-    AssetManager.mDefault = null;
-
-    for (let i = 0; i < this.mSystems.length; i++)
-      this.mSystems[i].dispose();
-
-    MessageDispatcher.dispose();
-
-    Black.numUpdates = 0;
-    Black.__frameNum = 0;
-    Black.instance = null;
-  }
-
-  /**
-   * @private
-   * @param {number} timestamp
-   * @param {boolean} forceUpdate
-   * @return {void}
-   */
-  __update(timestamp, forceUpdate) {
-    // Calculate FPS
-    if (this.mPaused === true && this.mUnpausing === true) {
-      this.mUnpausing = false;
-
-      this.mLastUpdateTime = timestamp;
-      this.mLastRenderTime = this.mLastUpdateTime;
-
-      this.__setUnpaused();
-    }
-
-    this.mRAFHandle = window.requestAnimationFrame(/** @type {function(number)} */(this.__update));
-
-    if (this.mPaused === true)
-      return;
-
-    let numTicks = Math.floor((timestamp - this.mLastUpdateTime) / Time.mDeltaTimeMs);
-
-    if (forceUpdate === true)
-      numTicks = 1;
-
-    if (numTicks > Black.maxUpdatesPerFrame) {
-      /**
-       * Posted when engine is not able to achieve desired amount of updates per second. 
-       * 
-       * Usually happens when user switches to another tab in browser or update logic is too heavy to be executed 
-       * withing one update loop. Lowering `Black.ups` value can help if update is heavy. 
-       * Increasing `Black.maxUpdatesPerFrame` can lead to dead lock.
-       *
-       * @event Black#looped
-       */
-      this.post('looped', numTicks);
-      Debug.warn(`Unable to catch up ${numTicks} update(s).`);
-
-      numTicks = Black.maxUpdatesPerFrame;
-    }
-
-    Black.numUpdates = numTicks;
-    for (let i = 0; i < numTicks; i++) {
-      Time.mActualTime += Time.delta;
-      Time.mTime = Time.mActualTime;
-
-      this.__internalUpdate();
-      this.__internalSystemPostUpdate();
-    }
-
-    for (let l = timestamp - Time.mDeltaTimeMs; this.mLastUpdateTime < l;)
-      this.mLastUpdateTime += Time.mDeltaTimeMs;
-
-    if (numTicks === 0)
-      Time.mAlphaTime = (timestamp - this.mLastUpdateTime) / Time.mDeltaTimeMs;
-    else
-      Time.mAlphaTime = 0;
-
-    Time.mTime = Time.mActualTime + ((timestamp - this.mLastUpdateTime) * 0.001) * Time.mScale;
-
-    this.__internalSystemRender();
-    this.mVideo.beginFrame();
-    this.mVideo.render(this.mStage);
-    this.mVideo.endFrame();
-
-    Black.__frameNum++;
-
-    this.mIsPanic = false;
-    Renderer.__dirty = false;
-
-    this.mLastRenderTime = timestamp;
-
-    if (this.mPendingDispose === true)
-      this.__dispose();
-  }
-
-  /**
-   * @private
-   * @return {void}
-   */
-  __internalUpdate() {
-    this.mViewport.__update();
-
-    for (let i = 0; i < this.mSystems.length; i++)
-      this.mSystems[i].onUpdate();
-
-    this.mStage.__update();
-  }
-
-  /**
-   * @private
-   * @return {void}
-   */
-  __internalSystemPostUpdate() {
-    for (let i = 0; i < this.mSystems.length; i++)
-      this.mSystems[i].onPostUpdate();
-  }
-
-  /**
-   * @private
-   * @return {void}
-   */
-  __internalSystemRender() {
-    for (let i = 0; i < this.mSystems.length; i++)
-      this.mSystems[i].onRender();
-  }
-
-  /**
-   * Called when tag changed for specific `GameObject`.
-   *
-   * @protected
-   * @param {GameObject} child   A game object fired the event.
-   * @param {string|null} oldTag Old tag.
-   * @param {string|null} newTag New tag.
-   * @return {void}
-   */
-  onTagUpdated(child, oldTag, newTag) {
-    if (oldTag !== null) {
-      let arr = this.mTagCache[oldTag];
-      arr.splice(arr.indexOf(child), 1);
-
-      if (arr.length === 0)
-        delete this.mTagCache[oldTag];
-    }
-
-    if (newTag !== null) {
-      if (this.mTagCache.hasOwnProperty(newTag) === false)
-        this.mTagCache[newTag] = [];
-
-      this.mTagCache[newTag].push(child);
-    }
-  }
-
-  /**
-   * Called when specific game object is added to display list.
-   *
-   * @protected
-   * @param  {GameObject} child Instance of GameObject.
-   * @return {void}
-   */
-  onChildrenAdded(child) {
-    Renderer.__dirty = true;
-
-    for (let i = 0; i < this.mSystems.length; i++)
-      this.mSystems[i].onChildrenAdded(child);
-
-    GameObject.forEach(child, (x) => {
-      if (x.mAdded === true)
-        return;
-
-      this.onTagUpdated(x, null, x.mTag);
-
-      x.mAdded = true;
-      x.onAdded();
-
-      for (let i = 0; i < x.mComponents.length; i++) {
-        let c = x.mComponents[i];
-
-        if (c.mAdded === true)
-          continue;
-
-        c.mAdded = true;
-        c.onAdded(x);
-      }
-    });
-  }
-
-  /**
-   * Called when specific game object is changed its index in display list.
-   *
-   * @protected
-   * @param {GameObject} child Instance of GameObject.
-   * @return {void}
-   */
-  onChildrenChanged(child) {
-    Renderer.__dirty = true;
-
-    for (let i = 0; i < this.mSystems.length; i++)
-      this.mSystems[i].onChildrenChanged(child);
-  }
-
-  /**
-   * Called when specific game object is added to display list.
-   *
-   * @protected
-   * @param  {GameObject} child Instance of GameObject.
-   * @return {void}
-   */
-  onChildrenRemoved(child) {
-    Renderer.__dirty = true;
-
-    for (let i = 0; i < this.mSystems.length; i++)
-      this.mSystems[i].onChildrenRemoved(child);
-
-    let forEach = (gameObject, action) => {
-      let cloned = gameObject.mChildren.slice();
-      action(gameObject);
-
-      for (let i = 0; i < cloned.length; i++) {
-        GameObject.forEach(cloned[i], action);
-      }
-    };
-
-    GameObject.forEach(child, (x) => {
-      if (x.mAdded === true) {
-        this.onTagUpdated(x, null, x.mTag);
-
-        x.mAdded = false;
-        x.onRemoved();
-
-        for (let i = 0; i < x.mComponents.length; i++) {
-          let c = x.mComponents[i];
-
-          if (c.mAdded === false)
-            continue;
-
-          c.mAdded = false;
-          c.onRemoved(x);
-        }
-      }
-    });
-  }
-
-  /**
-   * Called when specific component is added to GameObject instance.
-   *
-   * @protected
-   * @param  {GameObject} child Instance of GameObject.
-   * @param  {Component} component Instance of Component added to game object.
-   * @return {void}
-   */
-  onComponentAdded(child, component) {
-    Renderer.__dirty = true;
-
-    for (let i = 0; i < this.mSystems.length; i++)
-      this.mSystems[i].onComponentAdded(child, component);
-
-    if (component.mAdded === true)
-      return;
-
-    component.mAdded = true;
-    component.onAdded(child);
-  }
-
-  /**
-   * Called when specific component is removed from its owner.
-   *
-   * @protected
-   * @param  {GameObject} child Instance of GameObject.
-   * @param  {Component} component Instance of Component removed from game object.
-   * @return {void}
-   */
-  onComponentRemoved(child, component) {
-    Renderer.__dirty = true;
-
-    for (let i = 0; i < this.mSystems.length; i++)
-      this.mSystems[i].onComponentRemoved(child, component);
-
-    if (component.mAdded === false)
-      return;
-
-    component.mAdded = false;
-    component.onRemoved(child);
-  }
-
-  /**
-   * Gets/Sets the number of updates should be done per second.
-   *
-   * @return {number}
-   */
-  get ups() {
-    return Time.mDeltaTimeMs * 0.001;
-  }
-
-  /**
-   * @param {number} value
-   * @return {void}
-   */
-  set ups(value) {
-    Debug.isNumber(value);
-    Debug.assert(value > 0);
-
-    Time.mDeltaTimeMs = 1000 / value;
-    Time.mDeltaTime = Time.mDeltaTimeMs * 0.001;
-  }
-
-  /**
-   * Returns the current viewport instance. Used to get size of a game screen, or listen for resize messages.
-   *
-   * @return {Viewport}
-   */
-  get viewport() {
-    return this.mViewport;
-  }
-
-  /**
-   * Returns the DOM element the engine runs in.
-   *
-   * @return {Element}
-   */
-  get containerElement() {
-    return this.mContainerElement;
-  }
-
-  /**
-   * Gets/Sets if engine should be automatically paused when window is hidden.
-   *
-   * @return {boolean}
-   */
-  get pauseOnHide() {
-    return this.mPauseOnHide;
-  }
-
-  /**
-   * @param {boolean} value
-   * @return {void}
-   */
-  set pauseOnHide(value) {
-    this.mPauseOnHide = value;
-  }
-=======
     this.audio = null;
->>>>>>> 3a9aaace
 
     /**
      * @type {Time}
      */
     this.time = null;
 
-<<<<<<< HEAD
-  /**
-   * @param {boolean} value
-   * @return {void}
-   */
-  set pauseOnBlur(value) {
-    this.mPauseOnBlur = value;
-  }
-=======
     /**
      * @type {Device}
      */
     this.device = null;
->>>>>>> 3a9aaace
 
     /**
      * Default instance. Sprite and other classes uses this instance to find textures by name.
@@ -667,31 +51,8 @@
   /**
    * Returns current video driver.
    *
-<<<<<<< HEAD
-   * @returns {SplashScreen}
-   */
-  get splashScreen() {
-    return this.mSplashScreen;
-  }
-
-
-  /**
-   * Gets/sets whenever driver should be created with high DPR support. 
-   * NOTE: Cannot be changed at runtime.
-   * 
-   * @returns {boolean}
-   */
-  get useHiDPR() {
-    return this.mUseHiDPR;
-  }
-
-  /**
-   * @param {boolean} value
-   * @returns {void}
-=======
    * @readonly
    * @returns {VideoNullDriver}
->>>>>>> 3a9aaace
    */
   get driver() {
     return this.engine.mVideo;
