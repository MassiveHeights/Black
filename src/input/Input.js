<<<<<<< HEAD
/*
 Has to be static class.

 + before update store all events locally
 - check root object! add collider automatically? or do it on demand?
 */

=======
/**
 * A input system class is reponsible for mouse, touch and keyboard input events.
 * Pointer events works for a single target only.
 * Global Input messages has higher priority.
 *
 * When GameObject gets a `pointerDown` message it gets target locked. Other
 * objects will not receive `pointerMove` or `pointerUp` messages. Target locked
 * object will receive `pointerUp` message even if pointer is outside of its
 * bounds.
 *
 * @cat input
 * @extends System
 */
>>>>>>> 2708d5e7
/* @echo EXPORT */
class Input extends System {
  /**
   * Private constructor.
   */
  constructor() {
    super();

    /**
     * @private
     * @type {Input}
     */
    this.constructor.instance = this;

    /**
     * @private
     * @type {Vector}
     */
    this.mPointerPosition = new Vector();

    /**
     * @private
     * @type {Element}
     */
    this.mDom = Black.instance.containerElement;

    /**
     * @private
     * @type {Array<string>}
     */
    this.mEventList = null;

    /**
     * @private
     * @type {Array<string>}
     */
    this.mKeyEventList = null;

    this.__initListeners();

    /**
     * @private
     * @type {Array<{e: Event, x: number, y:number}>}
     */
    this.mPointerQueue = [];

    /**
     * @private
     * @type {Array<Event>}
     */
    this.mKeyQueue = [];

    /**
     * @private
     * @type {Array<number>}
     */
    this.mPressedKeys = [];

    /**
     * @private
     * @type {boolean}
     */
    this.mIsPointerDown = false;

    /**
     * @private
     * @type {boolean}
     */
    this.mNeedUpEvent = false;

    /**
     * NOTE: we need guarantee that keys are not going to chage theirs order
     * when iterating.
     * @private
     * @type {Map}
     */
    this.mInputListeners = new Map();

    this.mTarget = null;
    this.mTargetComponent = null;
    this.mLockedTarget = null;

    this.mLastInTargetComponent = null;
  }

  /**
   * @private
   *
   * @returns {void}
   */
  __initListeners() {
    this.mKeyEventList = Input.mKeyEventList;
    //debugger;

    if (window.PointerEvent)
      this.mEventList = Input.mPointerEventList;
    else if (Device.isTouch && Device.isMobile)
      this.mEventList = Input.mTouchEventList;
    else
      this.mEventList = Input.mMouseEventList;

    for (let i = 0; i < 6; i++)
      this.mDom.addEventListener(this.mEventList[i], e => this.__onPointerEvent(e), false);

    document.addEventListener(this.mEventList[Input.IX_POINTER_UP], e => this.__onPointerEventDoc(e), false);

    for (let i = 0; i < this.mKeyEventList.length; i++)
      document.addEventListener(this.mKeyEventList[i], e => this.__onKeyEvent(e), false);
  }

<<<<<<< HEAD
  __sortListeners() {
    // console.log('-----------')
    for (let i = 0; i < this.mInputListeners.length; i++) {
      let go = this.mInputListeners[i].gameObject;
      // console.log(go.name, go.displayDepth);
    }
  }


=======
>>>>>>> 2708d5e7
  /**
   * @private
   * @param {Event} e
   *
   * @return {boolean}
   */
  __onKeyEvent(e) {
    if (Black.instance.isPaused === true)
      return;

    this.mKeyQueue.push(e);
    return true;
  }

  /**
   * @private
   * @param {Event} e
   *
   * @returns {void}
   */
  __onPointerEventDoc(e) {
    if (Black.instance.isPaused === true)
      return;

    // dirty check
    let over = e.target == this.mDom || e.target.parentElement == this.mDom;

    if (over === false && this.mNeedUpEvent === true) {
      this.mNeedUpEvent = false;
      this.__pushEvent(e);
    }
  }

  /**
   * @private
   * @param {Event} e
   *
   * @return {boolean}
   */
  __onPointerEvent(e) {
    if (Black.instance.isPaused === true)
      return;

    e.preventDefault();

    this.__pushEvent(e);

    return true;
  }

  /**
   * @private
   * @param {Event} e
   *
   * @returns {void}
   */
  __pushEvent(e) {
    let /** @type {Vector|null} */ p = null;
    if (e.type.indexOf('touch') === 0)
      p = this.__getTouchPos(this.mDom, /** @type {TouchEvent} */ (e));
    else
      p = this.__getPointerPos(this.mDom, e);

    this.mPointerQueue.push({
      e: e,
      x: p.x,
      y: p.y
    });
  }

  /**
   * @private
   * @param {Element} canvas
   * @param {Event} evt
   *
   * @return {Vector}
   */
  __getPointerPos(canvas, evt) {
    let rect = canvas.getBoundingClientRect();
    let scaleX = canvas.clientWidth / rect.width;
    let scaleY = canvas.clientHeight / rect.height;
    return new Vector((evt.clientX - rect.left) * scaleX, (evt.clientY - rect.top) * scaleY);
  }

  /**
   * @private
   * @param {Element} canvas
   * @param {TouchEvent} evt
   *
   * @return {Vector}
   */
  __getTouchPos(canvas, evt) {
    let rect = canvas.getBoundingClientRect();

    /** @type {Touch} */
    let touch = evt.changedTouches[0]; // ios? what about android?
    let x = touch.clientX;
    let y = touch.clientY;

    let scaleX = canvas.clientWidth / rect.width;
    let scaleY = canvas.clientHeight / rect.height;
    return new Vector((x - rect.left) * scaleX, (y - rect.top) * scaleY);
  }

  /**
   * @inheritdoc
   * @override
   * @param {number} dt
   *
   * @return {void}
   */
  onUpdate(dt) {
    // omg, who gave you keyboard?
    this.__updateKeyboard();

    // we had no actual events but still we need to know if something were moved
    if (this.mPointerQueue.length === 0) {
      this.__findTarget(Input.pointerPosition);
      this.__processInOut(Input.pointerPosition);
    }

    for (var i = 0; i < this.mPointerQueue.length; i++) {
      let nativeEvent =  this.mPointerQueue[i];

      // update to the lattest position
      this.mPointerPosition.x = nativeEvent.x;
      this.mPointerPosition.y = nativeEvent.y;

      let pointerPos = new Vector(nativeEvent.x, nativeEvent.y);
      let eventType = Input.mInputEventsLookup[this.mEventList.indexOf(nativeEvent.e.type)];

      this.__findTarget(pointerPos);
      this.__processInOut(Input.pointerPosition);
      this.__processNativeEvent(nativeEvent, pointerPos, eventType);
    }

    // Erase the pointer queue
    this.mPointerQueue.splice(0, this.mPointerQueue.length);
    this.mKeyQueue.splice(0, this.mKeyQueue.length);
  }

  __findTarget(pos) {
    let obj = GameObject.intersectsWith(Black.instance.root, pos);

    if (obj === null) {
      this.mTarget = null;
      this.mTargetComponent = null;
      return;
    }

<<<<<<< HEAD
    for (var i = cs.length - 1; i >= 0; i--) {
      let component = cs[i];
      let index = this.mInputListeners.indexOf(/** @type {InputComponent} */ (component));
=======
    let c = obj.getComponent(InputComponent);
    if (c === null) {
      this.mTarget = null;
      this.mTargetComponent = null;
      return;
    }
>>>>>>> 2708d5e7

    if (c.touchable === false) {
      this.mTarget = null;
      this.mTargetComponent = null;
      return;
    }

    this.mTarget = obj;
    this.mTargetComponent = c;
  }

  __processNativeEvent(nativeEvent, pos, type) {
    this.post(type);

    if (this.mTarget === null && this.mLockedTarget === null)
      return;

    let info = new PointerInfo(this.mTarget, pos.x, pos.y);

    if (type === Input.POINTER_DOWN) {
      this.mLockedTarget = this.mTarget;
      this.mNeedUpEvent = true;
    }
    else if (type === Input.POINTER_UP && this.mLockedTarget !== null) {
      this.mLockedTarget.post('~pointerUp', info);
      this.mLockedTarget = null;
      return;
<<<<<<< HEAD

    let index = this.mInputListeners.indexOf(/** @type {InputComponent} */ (component));
    if (index !== -1) {
      this.mInputListeners.splice(index, 1);
      this.__sortListeners();
=======
>>>>>>> 2708d5e7
    }

    let sameTarget = this.mTarget === this.mLockedTarget;

    if (this.mLockedTarget === null) {
      if (this.mTarget !== null)
        this.mTarget.post('~' + type, info);
    } else {
      if (sameTarget === true)
        this.mLockedTarget.post('~' + type, info);
    }
  }

  __postInMessage() {
    if (this.mLockedTarget !== null) {
      if (this.mLockedTarget !== this.mTargetComponent.gameObject && this.mTargetComponent.gameObject !== null)
        return;
    }

    this.mTargetComponent.mPointerInDispatched = true;
    this.mTargetComponent.gameObject.post('~pointerIn');
    this.mLastInTargetComponent = this.mTargetComponent;
  }

  __postOutMessage() {
    if (this.mLockedTarget !== null && this.mTargetComponent !== null) {
      if (this.mLockedTarget !== this.mTargetComponent.gameObject)
        return;
    }

    this.mLastInTargetComponent.mPointerInDispatched = false;
    this.mLastInTargetComponent.gameObject.post('~pointerOut');
    this.mLastInTargetComponent = null;
  }

  __processInOut(pos) {

    if (this.mTargetComponent === null) {
      if (this.mLastInTargetComponent !== null)
        this.__postOutMessage();
    } else {
      if (this.mLastInTargetComponent !== null && this.mLastInTargetComponent !== this.mTargetComponent) {
        this.__postOutMessage();
        return;
      }

      if (this.mTargetComponent.mPointerInDispatched === false)
        this.__postInMessage();
    }
  }

  /**
   * @private
   *
   * @returns {void}
   */
  __updateKeyboard() {
    for (let i = 0; i < this.mKeyQueue.length; i++) {
      let nativeEvent = this.mKeyQueue[i];

      let ix = this.mKeyEventList.indexOf(nativeEvent.type);
      let pIx = this.mPressedKeys.indexOf(nativeEvent.keyCode);
      let fnName = Input.mKeyEventsLookup[ix];

      if (fnName === 'keyUp' && pIx !== -1)
        this.mPressedKeys.splice(pIx, 1);

      else if (fnName === 'keyDown' && pIx === -1) {
        this.mPressedKeys.push(nativeEvent.keyCode);
        fnName = 'keyPress';
      }

      this.post(fnName, new KeyInfo(nativeEvent), nativeEvent);
    }
  }

  /**
   * Listens for global input event by given message name.
   *
   * @param {string} name            The name of the message to listen for.
   * @param {Function} callback      The callback function that will be called when message received.
   * @param {Object=} [context=null] Optional context.
   *
   * @return {void}
   */
  static on(name, callback, context = null) {
    Input.instance.on(name, callback, context);
  }

  /**
   * Indicates if mouse or touch in down at this moment.
   *
   * @return {boolean}
   */
  static get isPointerDown() {
    return Input.instance.mIsPointerDown;
  }

  /**
   * Returns mouse or touch pointer x-component.
   * @return {number}
   */
  static get pointerX() {
    return Input.instance.mPointerPosition.x;
  }

  /**
   * Returns mouse or touch pointer x-component.
   *
   * @return {number} Description
   */
  static get pointerY() {
    return Input.instance.mPointerPosition.y;
  }

  /**
   * Returns mouse or touch pointer position.
   *
   * @return {Vector}
   */
  static get pointerPosition() {
    return Input.instance.mPointerPosition;
  }

  /**
   * Returns list of pressed keys.
   *
   * @returns {Array<number>}
   */
  static get pressedKeys() {
    return Input.instance.mPressedKeys;
  }
}

Input.POINTER_DOWN = 'pointerDown';
Input.POINTER_MOVE = 'pointerMove';
Input.POINTER_UP   = 'pointerUp';
Input.POINTER_IN   = 'pointerIn';
Input.POINTER_OUT  = 'pointerOut';

/**
 * @type {Input}
 * @nocollapse
 */
Input.instance = null;

/**
 * @type {number}
 * @const
 */
Input.IX_POINTER_MOVE = 0;

/**
 * @type {number}
 * @const
 */
Input.IX_POINTER_DOWN = 1;

/**
 * @type {number}
 * @const
 */
Input.IX_POINTER_UP = 2;

// /**
//  * @type {number}
//  * @const
//  */
// Input.IX_POINTER_IN = 3;
//
// /**
//  * @type {number}
//  * @const
//  */
// Input.IX_POINTER_OUT = 4;

/**
 * @private
 * @type {Array<string>}
 * @const
 */
Input.mKeyEventList = ['keydown', 'keyup'];

/**
 * @private
 * @type {Array<string>}
 * @const
 */
Input.mKeyEventsLookup = ['keyDown', 'keyUp', 'keyPress'];

/**
 * @private
 * @type {Array<string>}
 * @const
 */
Input.mInputEventsLookup = ['pointerMove', 'pointerDown', 'pointerUp', 'pointerIn', 'pointerOut'];

/**
 * @private
 * @type {Array<string>}
 * @const
 */
Input.mPointerEventList = ['pointermove', 'pointerdown', 'pointerup', 'pointerenter', 'pointerleave'];

/**
 * @private
 * @type {Array<string>}
 * @const
 */
Input.mMouseEventList = ['mousemove', 'mousedown', 'mouseup', 'mouseenter', 'mouseleave'];

/**
 * @private
 * @type {Array<string>}
 * @const
 */
Input.mTouchEventList = ['touchmove', 'touchstart', 'touchend', 'touchenter', 'touchleave'];


/**
 * Stores additional information about pointer events.
 *
 * @cat input
 */
/* @echo EXPORT */
class PointerInfo {
  /**
   * Creates new PointerInfo instance. For internal use only.
   *
   * @param {type} activeObject
   * @param {type} x
   * @param {type} y
   */
  constructor(activeObject, x, y) {
    /**
     * @private
     * @type {GameObject}
     */
    this.mActiveObject = activeObject;

    /**
     * @private
     * @type {number}
     */
    this.mX = x;

    /**
     * @private
     * @type {number}
     */
    this.mY = y;
  }

  /**
   * Returns the object under cursor right now.
   * @readonly
   *
   * @returns {GameObject}
   */
  get activeObject() {
    return this.mActiveObject;
  }

  get x() {
    return this.mX;
  }

  get y() {
    return this.mY;
  }
}<|MERGE_RESOLUTION|>--- conflicted
+++ resolved
@@ -1,12 +1,3 @@
-<<<<<<< HEAD
-/*
- Has to be static class.
-
- + before update store all events locally
- - check root object! add collider automatically? or do it on demand?
- */
-
-=======
 /**
  * A input system class is reponsible for mouse, touch and keyboard input events.
  * Pointer events works for a single target only.
@@ -20,7 +11,6 @@
  * @cat input
  * @extends System
  */
->>>>>>> 2708d5e7
 /* @echo EXPORT */
 class Input extends System {
   /**
@@ -131,18 +121,6 @@
       document.addEventListener(this.mKeyEventList[i], e => this.__onKeyEvent(e), false);
   }
 
-<<<<<<< HEAD
-  __sortListeners() {
-    // console.log('-----------')
-    for (let i = 0; i < this.mInputListeners.length; i++) {
-      let go = this.mInputListeners[i].gameObject;
-      // console.log(go.name, go.displayDepth);
-    }
-  }
-
-
-=======
->>>>>>> 2708d5e7
   /**
    * @private
    * @param {Event} e
@@ -293,18 +271,12 @@
       return;
     }
 
-<<<<<<< HEAD
-    for (var i = cs.length - 1; i >= 0; i--) {
-      let component = cs[i];
-      let index = this.mInputListeners.indexOf(/** @type {InputComponent} */ (component));
-=======
     let c = obj.getComponent(InputComponent);
     if (c === null) {
       this.mTarget = null;
       this.mTargetComponent = null;
       return;
     }
->>>>>>> 2708d5e7
 
     if (c.touchable === false) {
       this.mTarget = null;
@@ -332,14 +304,6 @@
       this.mLockedTarget.post('~pointerUp', info);
       this.mLockedTarget = null;
       return;
-<<<<<<< HEAD
-
-    let index = this.mInputListeners.indexOf(/** @type {InputComponent} */ (component));
-    if (index !== -1) {
-      this.mInputListeners.splice(index, 1);
-      this.__sortListeners();
-=======
->>>>>>> 2708d5e7
     }
 
     let sameTarget = this.mTarget === this.mLockedTarget;
