import { Black } from "../Black";
import { BlendMode } from "./BlendMode";
import { Renderer } from "./Renderer";
import { RenderSession } from "./RenderSession";
import { Device } from "../system/Device";
import { ObjectPool } from "../utils/ObjectPool";
import { Matrix } from "../geom/Matrix";

/**
 * Base class for custom video drivers. VideoDriver is used to render things onto the screen.
 *
 * @cat drivers
 */
export class VideoNullDriver {
  /**
   * Creates new instance of VideoNullDriver.
   *
   * @param  {HTMLElement} containerElement The HTML element container for rendering.
   * @param  {number} width                 The width of the viewport.
   * @param  {number} height                The height of the viewport.
   */
  constructor(containerElement, width, height) {

    /** 
     * @protected 
     * @type {HTMLElement} 
     */
    this.mContainerElement = containerElement;

    /** 
     * @protected 
     * @type {number} 
     */
    this.mClientWidth = width;

    /** 
     * @protected 
     * @type {number} 
     */
    this.mClientHeight = height;

    /** 
     * @protected 
     * @type {Matrix} Actual object - do not change 
     */
    this.mTransform = new Matrix();

    /** 
     * @protected 
     * @type {Matrix} 
     */
    this.mIdentityMatrix = new Matrix();

    /** 
     * @protected 
     * @type {RenderSession} 
     */
    this.mActiveSession = new RenderSession();

    /** 
     * @protected 
     * @type {Array<RenderSession>} 
     */
    this.mSessions = [];

    /** 
     * @protected 
     * @type {?} 
     */
    this.mLastRenderTexture = null;

    /** 
     * @protected 
     * @type {boolean} 
     */
    this.mSnapToPixels = false;

    /** 
     * @protected 
     * @type {number} 
     */
<<<<<<< HEAD
    this.mDevicePixelRatio = Black.instance.useHiDPR === true ? Device.getDevicePixelRatio() : 1;
=======
    this.mDevicePixelRatio = Black.engine.useHiDPR === true ? Black.device.getDevicePixelRatio() : 1;
>>>>>>> 3a9aaace

    /** 
     * @protected 
     * @type {BlendMode|null} 
     */
    this.mGlobalBlendMode = BlendMode.AUTO;

    /** 
     * @protected 
     * @type {number} 
     */
    this.mGlobalAlpha = 1;

    /** 
     * @protected 
     * @type {Renderer} 
     */
    this.mStageRenderer = new Renderer();

    /** 
     * @protected 
     * @type {Object.<string, function(new: Renderer)>} 
     */
    this.mRendererMap = {};

    Black.engine.viewport.on('resize', this.__onResize, this);
  }

  /**
   * A main render function.
   *
   * @public
   * @param {GameObject} gameObject                    A GameObject instance to render onto RenderTarget.
   * @param {CanvasRenderTexture} [renderTexture=null] Destination surface to render game object on. Will be rendered
   *                                                   onto backbuffer if null.
   * @param {Matrix} [customTransform=null]            An optional extra offset.
   */
  render(gameObject, renderTexture = null, customTransform = null) {
  }

  /**
   * A factory method which returns new Renderer instance based on internal GameObject to Renderer map.
   *
   * @param {string} type      The type of the GameObject to find renderer for.
   * @param {GameObject} owner The owner of this renderer.
   * @returns {Renderer} New renderer instance.
   */
  getRenderer(type, owner) {
    return null;
  }

  /**
   * @ignore
   * @private
   * @returns {RenderSession}
   */
  __saveSession() {
    let session = VideoNullDriver.sessionPool.get();
    session.reset();

    this.mSessions.push(session);

    this.mActiveSession = session;
    return session;
  }

  /**
   * @ignore
   * @private
   */
  __restoreSession() {
    this.mSessions.pop();
    this.mActiveSession = this.mSessions[this.mSessions.length - 1] || null;
  }

  /**
   * @ignore
   * @protected
   * @param {RenderSession} session
   * @param {GameObject} gameObject
   * @param {Renderer} parentRenderer
   * @returns {void}
   */
  __collectParentRenderables(session, gameObject, parentRenderer) {
    let current = gameObject;
    if (current === null)
      return;

    let parents = [];
    for (current = current.parent; current !== null; current = current.parent)
      parents.splice(0, 0, current);

    for (let i = 0; i < parents.length; i++) {
      current = parents[i];

      let renderer = current.mRenderer;

      if (renderer == null)
        continue;

      session.parentRenderers.push(renderer);
      renderer.parent = parentRenderer;
      parentRenderer = renderer;

      renderer.preRender(this, session);

      if (renderer.endPassRequired === true)
        session.endPassParentRenderers.push(renderer);
    }
  }

  /**
   * Notifies renderer about new clipping.
   *
   * @protected
   * @param {Rectangle} clipRect The region to clip.
   * @param {number} px Pivot-x.
   * @param {number} py Pivot-y.
   */
  beginClip(clipRect, px, py) {
  }

  /**
   * Notifies renderer to stop last clipping.
   * @protected
   */
  endClip() {
  }

  /**
   * @protected
   * @ignore
   * @param {Message} msg
   * @param {Rectangle} rect
   * @returns {void}
   */
  __onResize(msg, rect) {
    Renderer.__dirty = true;

    let w = this.mContainerElement.clientWidth;
    let h = this.mContainerElement.clientHeight;

    this.mClientWidth = w;
    this.mClientHeight = h;
  }

  /**
   * Initialization function.
   *
   * @protected
   * @return {void}
   */
  start() {
  }

  /**
   * Called before rendering anything. Usually used to clear back-buffer.
   *
   * @protected
   * @returns {void}
   */
  beginFrame() {
    this.clear();
  }

  /**
   * Called after rendering is finished.
   *
   * @protected
   * @returns {void}
   */
  endFrame() {
  }

  /**
   * @param {HTMLCanvasElement} canvas
   * @return {?Texture}
   */
  getTextureFromCanvas(canvas) {
    return null;
  }

  /**
   * Sets world transformation for future use.
   *
   * @public
   * @param {Matrix} m An transformation matrix to store.
   * @returns {void}
   */
  setTransform(m) {
    this.mTransform = m;
  }

  /**
   * Indicates if transform should be snapped to pixels.
   * @param {boolean} value 
   * @returns {void}
   */
  setSnapToPixels(value) {
    this.mSnapToPixels = value;
  }

  /**
   * Gets/Sets the global alpha. Used to calculate alpha relative to parent object.
   *
   * @protected
   * @return {number}
   */
  getGlobalAlpha() {
    return this.mGlobalAlpha;
  }

  /**
   * @param {number} value
   * @return {void}
   */
  setGlobalAlpha(value) {
    this.mGlobalAlpha = value;
  }

  /**
   * Gets/Sets global blending mode. Used to calculate blend mode relative to parent object.
   *
   * @return {?BlendMode}
   */
  getGlobalBlendMode() {
    return this.mGlobalBlendMode;
  }

  /**
   * @param {?BlendMode} value
   * @return {void}
   */
  setGlobalBlendMode(value) {
    this.mGlobalBlendMode = value;
  }

  /**
   * Draws texture onto back-buffer. alpha, blend mode and transformation matrix must be set prior to calling this
   * method.
   *
   * @public
   * @param {Texture} texture Instance of the Texture to draw.
   * 
   */
  drawTexture(texture) {
  }

  /**
   * Draws texture onto back-buffer with given offset. alpha, blend mode and transformation matrix must be set prior to calling this
   * method.
   *
   * @param {Texture} texture Instance of the Texture to draw.
   * @param {number} ox Offset along x-axis
   * @param {number} oy Offset along y-axis
   */
  drawTextureWithOffset(texture, ox, oy) {
  }

  /**
   * Clears back-buffer.
   *
   * @protected
   * @returns {void}
   */
  clear() {
  }

  /**
   * Disposes all allocated resources.
   */
  dispose() {
    VideoNullDriver.sessionPool.releaseAll();
  }

  /** 
   * Returns current rendering context or null.
   * @returns {?}
   */
  get context() {
    return null;
  }

  /**
   * Returns device pixel ratio or 1 in case high DPR support is disabled.
   * 
   * @returns {number}
   */
  get renderScaleFactor() {
    return this.mDevicePixelRatio;
  }
}

/**
 * Recyclable session pool. Do not recycle manually.
 *
 * @type {ObjectPool}
 * @nocollapse
 */
VideoNullDriver.sessionPool = new ObjectPool(RenderSession);<|MERGE_RESOLUTION|>--- conflicted
+++ resolved
@@ -79,11 +79,7 @@
      * @protected 
      * @type {number} 
      */
-<<<<<<< HEAD
-    this.mDevicePixelRatio = Black.instance.useHiDPR === true ? Device.getDevicePixelRatio() : 1;
-=======
     this.mDevicePixelRatio = Black.engine.useHiDPR === true ? Black.device.getDevicePixelRatio() : 1;
->>>>>>> 3a9aaace
 
     /** 
      * @protected 
