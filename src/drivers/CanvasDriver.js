--- conflicted
+++ resolved
@@ -14,16 +14,10 @@
   constructor(containerElement, width, height) {
     super(containerElement, width, height);
 
-<<<<<<< HEAD
-    console.log(`Canvas Driver`);
-    
-    /** @type {CanvasRenderingContext2D|null} */
-=======
     /**
      * @private
      * @type {CanvasRenderingContext2D|null}
      */
->>>>>>> 2708d5e7
     this.mCtx = null;
 
     this.mGlobalAlpha = 1;
