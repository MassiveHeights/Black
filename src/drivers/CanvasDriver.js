/**
 * An video driver that draw everything into DOM Canvas element.
 *
 * @cat drivers
 * @extends VideoNullDriver
 */
/* @echo EXPORT */
class CanvasDriver extends VideoNullDriver {
  /**
   * @param  {HTMLElement} containerElement The DOM element to draw into.
   * @param  {number} width                 The width of the viewport.
   * @param  {number} height                The height of the viewport.
   */
  constructor(containerElement, width, height) {
    super(containerElement, width, height);

    /**
     * @private
     * @type {CanvasRenderingContext2D|null}
     */
    this.mCtx = null;

    this.mGlobalAlpha = 1;
    this.mGlobalBlendMode = BlendMode.NORMAL;
    this.mCurrentObject = null;
    this.mLetterSpacing = 0;

    this.__createCanvas();
  }

  /**
   * @private
   * @return {void}
   */
  __createCanvas() {
    let cvs = /** @type {HTMLCanvasElement} */ (document.createElement('canvas'));
    cvs.id = 'canvas';
    this.mContainerElement.appendChild(cvs);

    this.mCtx = /** @type {CanvasRenderingContext2D} */ (cvs.getContext('2d'));
    this.mCtx.canvas.width = this.mClientWidth;
    this.mCtx.canvas.height = this.mClientHeight;
  }


  /**
   * @private
   * @param {Message} msg
   * @param {Rectangle} rect
   *
   * @returns {void}
   */
  __onResize(msg, rect) {
    super.__onResize(msg, rect);

    this.mCtx.canvas.width = this.mClientWidth;
    this.mCtx.canvas.height = this.mClientHeight;
  }

  /**
   * @ignore
   * @param {Matrix} m
   *
   * @return {void}
   */
  setTransform(m) {
    super.setTransform(m);

    let v = m.value;
    this.mCtx.setTransform(v[0], v[1], v[2], v[3], v[4], v[5]);
  }

  /**
   * @param {number} value
   *
   * @return {void}
   */
  set globalAlpha(value) {
    if (value == this.mGlobalAlpha)
      return;

    this.mGlobalAlpha = value;
    this.mCtx.globalAlpha = value;
  }

  /**
   * @inheritDoc
   * @override
   *
   * @param {string} blendMode
   *
   * @return {void}
   */
  set globalBlendMode(blendMode) {
    // if (blendMode === BlendMode.AUTO)
    //   return;

    if (this.mGlobalBlendMode === blendMode)
      return;

    // small performance win
    // if (this.mCtx.globalCompositeOperation === blendMode)
    //   return;

    this.mGlobalBlendMode = blendMode;
    this.mCtx.globalCompositeOperation = blendMode;
  }

  /**
   * drawImage
   *
   * @inheritDoc
   * @override
   *
   * @param {Sprite|Particle} object
   * @param {Texture} texture
   *
   * @return {void}
   */
  drawImage(object, texture) {
    let w = texture.width;
    let h = texture.height;
    let ox = texture.untrimmedRect.x;
    let oy = texture.untrimmedRect.y;

    this.mCtx.drawImage(texture.native, texture.region.x, texture.region.y, w, h, ox, oy, w, h);
  }
  
  /**
   * Measures text with a given style.
   *
   * @inheritDoc
   * @override
   * 
   * @param {TextField} textField    Text to measure.
   * @param {TextInfo} style Text style to apply onto text.
   * @param {Rectangle} bounds.
   *
   * @return {Rectangle} A Vector with width and height of the text bounds.
   */
  measureText(textField, style, bounds) {
    let lines = textField.lines;
    let widths = textField.lineWidths;
    let lineHeight = textField.lineHeight;
    let text = textField.text;
    let multiLine = textField.multiLine;
    let strokeThickness = style.strokeThickness;
    let ctx = this.mCtx;
    
    if (this.mLetterSpacing !== textField.letterSpacing) {
      this.mLetterSpacing = textField.letterSpacing;
      
      let canvas = ctx.canvas;
      canvas.style.letterSpacing = `${textField.letterSpacing}px`;
      // ctx = this.mCtx = canvas.getContext(`2d`);
    }
    
    ctx.font = `${style.style} ${style.weight} ${style.size}px "${style.name}"`;
    ctx.textBaseline = `top`;
    
    lines.length = 0;
    widths.length = 0;
    multiLine ? lines.push(...text.split(`\n`)) : lines.push(text);

    for (let i = 0, l = lines.length; i < l; i++) {
      widths[i] = ctx.measureText(lines[i]).width + strokeThickness;
    }
    
    if (!textField.autoSize) {
      return bounds.set(0, 0, textField.fieldWidth, textField.fieldHeight);
    }
    
    return bounds.set(0, 0, Math.max(...widths), lines.length * lineHeight * (style.size + strokeThickness));
  }

  /**
   * drawText
   *
   * @inheritDoc
   * @override
   *
   * @param {TextField} textField
   * @param {TextInfo} style
   * @param {Rectangle} bounds
   *
   * @return {void}
   */
<<<<<<< HEAD
  drawText(textField, style, bounds) {
    let lines = textField.lines;
    let widths = textField.lineWidths;
    let lineOffset = textField.lineHeight * style.size;
    let strokeThickness = style.strokeThickness;
    let align = style.align;
    let maxWidth = bounds.width;
    let ctx = this.mCtx;

    if (this.mLetterSpacing !== textField.letterSpacing) {
      this.mLetterSpacing = textField.letterSpacing;

      let canvas = ctx.canvas;
      canvas.style.letterSpacing = `${textField.letterSpacing}px`;
      // ctx = this.mCtx = canvas.getContext(`2d`);
    }

    ctx.font = `${style.style} ${style.weight} ${style.size}px "${style.name}"`;
    ctx.fillStyle = this.hexColorToString(style.color);
    ctx.textBaseline = `bottom`;

    if (strokeThickness !== 0) {
      ctx.lineJoin = `round`;
      ctx.miterLimit = 2;
      ctx.lineWidth = strokeThickness;
      ctx.strokeStyle = this.hexColorToString(style.strokeColor);
    }

    if (!textField.autoSize) {
      ctx.rect(0, 0, maxWidth, bounds.height);
      ctx.clip();
    }

    // ctx.fillRect(0, 0, maxWidth, bounds.height);

    for (let i = 0, l = lines.length; i < l; i++) {
      let width = widths[i];
      let y = bounds.height - strokeThickness / 2 - lineOffset * (l - i - 1);
      let x = strokeThickness / 2;

      if (align === `center`) {
        x += maxWidth / 2 - width / 2;
      } else if (align === `right`) {
        x += maxWidth - width;
      }

      strokeThickness !== 0 && ctx.strokeText(lines[i], x, y);
      ctx.fillText(lines[i], x, y);
    }
=======
  drawText(text, style, bounds, textWidth, textHeight) {
    this.mCtx.save();

    this.mCtx.font = `${style.style} ${style.weight} ${style.size}px "${style.name}"`;
    this.mCtx.fillStyle = this.hexColorToString(style.color);

    let x = 0;
    let y = 0;
    if (style.align === 'center')
      x += (bounds.width - textWidth) * 0.5;
    else if (style.align === 'right')
      x += (bounds.width - textWidth);

    this.mCtx.textBaseline = 'top'; // 'alphabetic'

    if (style.strokeThickness > 0) {
      this.mCtx.lineJoin = 'round';
      this.mCtx.lineCap = 'round';
      this.mCtx.miterLimit = 2;
      this.mCtx.lineWidth = style.strokeThickness;
      this.mCtx.strokeStyle = this.hexColorToString(style.strokeColor);
      this.mCtx.strokeText(text, x + bounds.x, y + bounds.y);
    }

    this.mCtx.beginPath();
    this.mCtx.rect(bounds.x, bounds.y, bounds.width, bounds.height);
    this.mCtx.clip();
    
    this.mCtx.fillText(text, x + bounds.x, y + bounds.y);
    
    this.mCtx.closePath();

    this.mCtx.restore();
>>>>>>> 7abdf6e8
  }

  /**
   * clear
   * @inheritDoc
   * @override
   *
   * @return {void}
   */
  clear() {
    this.mCtx.setTransform(1, 0, 0, 1, 0, 0);
    this.mCtx.clearRect(0, 0, this.mCtx.canvas.width, this.mCtx.canvas.height);
  }

  /**
   * @inheritDoc
   * @override
   *
   * @return {void}
   */
  beginFrame() {
    super.beginFrame();

    this.clear();
    //this.mCtx.save();

    this.mCtx.globalCompositeOperation = this.mGlobalBlendMode;
  }

  /**
   * @inheritDoc
   * @override
   *
   * @return {void}
   */
  endFrame() {
    super.endFrame();

    //this.mCtx.restore();
  }

  /**
   * @ignore
   * @param {HTMLElement} canvas
   *
   * @return {Texture|null}
   */
  getTextureFromCanvas(canvas) {
    return new Texture(canvas);
  }

  /**
   * save
   *
   * @override
   * @param {GameObject|null} gameObject Used for internal binding.
   *
   * @return {void}
   */
  save(gameObject) {
    this.mCtx.save();
    this.mCurrentObject = gameObject;
  }

  /**
   * restore
   *
   * @return {void}
   */
  restore() {
    this.mCtx.restore();
  }

  clip(rect) {
    //this.mCtx.beginPath();
    console.log('123');
    
    this.mCtx.rect(rect.x, rect.y, rect.width, rect.height);
    this.mCtx.clip();

    //this.mCtx.endPath();
  }
}<|MERGE_RESOLUTION|>--- conflicted
+++ resolved
@@ -185,7 +185,6 @@
    *
    * @return {void}
    */
-<<<<<<< HEAD
   drawText(textField, style, bounds) {
     let lines = textField.lines;
     let widths = textField.lineWidths;
@@ -235,41 +234,6 @@
       strokeThickness !== 0 && ctx.strokeText(lines[i], x, y);
       ctx.fillText(lines[i], x, y);
     }
-=======
-  drawText(text, style, bounds, textWidth, textHeight) {
-    this.mCtx.save();
-
-    this.mCtx.font = `${style.style} ${style.weight} ${style.size}px "${style.name}"`;
-    this.mCtx.fillStyle = this.hexColorToString(style.color);
-
-    let x = 0;
-    let y = 0;
-    if (style.align === 'center')
-      x += (bounds.width - textWidth) * 0.5;
-    else if (style.align === 'right')
-      x += (bounds.width - textWidth);
-
-    this.mCtx.textBaseline = 'top'; // 'alphabetic'
-
-    if (style.strokeThickness > 0) {
-      this.mCtx.lineJoin = 'round';
-      this.mCtx.lineCap = 'round';
-      this.mCtx.miterLimit = 2;
-      this.mCtx.lineWidth = style.strokeThickness;
-      this.mCtx.strokeStyle = this.hexColorToString(style.strokeColor);
-      this.mCtx.strokeText(text, x + bounds.x, y + bounds.y);
-    }
-
-    this.mCtx.beginPath();
-    this.mCtx.rect(bounds.x, bounds.y, bounds.width, bounds.height);
-    this.mCtx.clip();
-    
-    this.mCtx.fillText(text, x + bounds.x, y + bounds.y);
-    
-    this.mCtx.closePath();
-
-    this.mCtx.restore();
->>>>>>> 7abdf6e8
   }
 
   /**
