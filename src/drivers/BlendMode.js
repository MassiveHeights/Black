--- conflicted
+++ resolved
@@ -30,10 +30,6 @@
 };
 
 /** 
-<<<<<<< HEAD
- * @export
-=======
->>>>>>> 3a9aaace
  * @static 
  * @constant 
  * @dict
