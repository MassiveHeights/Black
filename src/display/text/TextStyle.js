import { FontStyle } from "./styles/FontStyle";
import { FontWeight } from "./styles/FontWeight";

/**
 * @private
 * @ignore
 * @type {TextStyle|null}
 */
let defaultStyle = null;

/**
 * Holds TextField's style details.
 *
 * @cat display.text
 */
export class TextStyle {
  /**
   * Creates instance of TextStyle.
   * @param  {string=} family                                             Font name
   * @param  {number=} [color=0x0]                                        Text color as hexadecimal number eg 0xff0000 (total red)
   * @param  {number=} [size=14]                                          Text size
   * @param  {FontStyle=} [style=FontStyle.NORMAL]                        Text style eg italic
   * @param  {FontWeight=} [weight=FontWeight.NORMAL]                     Font thickness. The value is set from 100 to 900 in increments of 100.
   * @param  {number=} [strokeThickness=0]                                Thickness of the stroke. 0 means that no stroke
   * @param  {number=} [strokeColor=0xffffff]                             Stroke color as hexadecimal number eg 0x00ff00 (total green)
   */
  constructor(family = 'sans-serif', color = 0x000000, size = 14, style = FontStyle.NORMAL, weight = FontWeight.NORMAL, strokeThickness = 0, strokeColor = 0xffffff) {
    /** @type {string} */
    this.name = 'def';

    /** @type {string} */
    this.family = family;

    /** @type {number} */
    this.size = size;

    /** @type {number} */
    this.color = color;

    /** @type {FontStyle} */
    this.style = style;

    /** @type {FontWeight} */
    this.weight = weight;

    /** @type {number} */
    this.strokeThickness = strokeThickness;

    /** @type {number} */
    this.strokeColor = strokeColor;

    /** @type {boolean} */
    this.dropShadow = false;

    /** @type {number} */
    this.shadowDistanceX = 0;

    /** @type {number} */
    this.shadowDistanceY = 0;

    /** @type {number} */
    this.shadowColor = 0x0;

    /** @type {number} */
    this.shadowAlpha = 1;

    /** @type {number} */
    this.shadowBlur = 0;
  }

  clone(family = null, color = NaN, size = NaN, style = null, weight = null, strokeThickness = NaN, strokeColor = NaN) {
    let ret = new TextStyle();
    ret.family = family === null ? this.family : family;
    ret.size = isNaN(size) ? this.size : size;
    ret.color = isNaN(color) ? this.color : color;
    ret.style = style === null ? this.style : style;
    ret.weight = weight === null ? this.weight : weight;
    ret.strokeThickness = isNaN(strokeThickness) ? this.strokeThickness : strokeThickness;
    ret.strokeColor = isNaN(strokeColor) ? this.strokeColor : strokeColor;

    ret.dropShadow = this.dropShadow;
    ret.shadowAlpha = this.shadowAlpha;
    ret.shadowBlur = this.shadowBlur;
    ret.shadowColor = this.shadowColor;
    ret.shadowDistanceX = this.shadowDistanceX;
    ret.shadowDistanceY = this.shadowDistanceY;

    return ret;
  }

  /**
   * Returns default TextStyle instance.
   * 
   * @returns {TextStyle}
   */
  static get default() {
    if (defaultStyle === null)
      defaultStyle = new TextStyle('sans-serif', 0x0, 14, FontStyle.NORMAL, FontWeight.NORMAL, 0, 0x0)

<<<<<<< HEAD
/**
 * @cat display.text
 * @static
 * @constant
 * @enum {string}
 */
TextStyle.FontVerticalAlign = {
  TOP: 'top',
  MIDDLE: 'middle',
  BOTTOM: 'bottom'
};

/** 
 * @static 
 * @readonly 
 * @type {TextStyle} 
 */
TextStyle.default = new TextStyle('sans-serif', 0x0, 14, TextStyle.FontStyle.NORMAL, TextStyle.FontWeight.NORMAL, 0, 0x0);
=======
    return defaultStyle;
  }
}
>>>>>>> 3a9aaace
<|MERGE_RESOLUTION|>--- conflicted
+++ resolved
@@ -97,27 +97,6 @@
     if (defaultStyle === null)
       defaultStyle = new TextStyle('sans-serif', 0x0, 14, FontStyle.NORMAL, FontWeight.NORMAL, 0, 0x0)
 
-<<<<<<< HEAD
-/**
- * @cat display.text
- * @static
- * @constant
- * @enum {string}
- */
-TextStyle.FontVerticalAlign = {
-  TOP: 'top',
-  MIDDLE: 'middle',
-  BOTTOM: 'bottom'
-};
-
-/** 
- * @static 
- * @readonly 
- * @type {TextStyle} 
- */
-TextStyle.default = new TextStyle('sans-serif', 0x0, 14, TextStyle.FontStyle.NORMAL, TextStyle.FontWeight.NORMAL, 0, 0x0);
-=======
     return defaultStyle;
   }
-}
->>>>>>> 3a9aaace
+}