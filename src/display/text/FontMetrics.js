--- conflicted
+++ resolved
@@ -1,304 +1,241 @@
-import { TextStyle } from "./TextStyle";
-
-/** 
- * @ignore 
- * @static 
- * @private
- */
-let CACHE = {};
-
-/** 
- * @ignore 
- * @static 
- * @private
- */
-let CONTEXT = null;
-
-/** 
- * @ignore 
- * @static 
- * @private
- * @type {HTMLCanvasElement}
- */
-let CANVAS = null;
-
-
-/**
- * Font measurement tools.
- *
- * @cat display.text
- */
-export class FontMetrics {
-  /**
-   * Creates new instance of FontMetrics. Do not use constructor directly instead use {@link FontMetrics#get} method.
-   *
-   * @ignore
-   * @private
-   * @param {TextStyle} style Default text info with 24 font size.
-   */
-  constructor(style) {
-    if (CONTEXT === null) {
-      CANVAS = /** @type {HTMLCanvasElement} */(document.createElement('canvas'));
-      CONTEXT = CANVAS.getContext('2d');
-
-      CANVAS.width = 10;
-      CANVAS.height = 200;
-    }
-
-    style.size = 24;
-
-    /** @private */
-    this.mCanvas = CANVAS;
-
-    /** @private */
-    this.mCtx = CONTEXT;
-
-    /** 
-     * @private 
-     * @type {TextStyle} 
-     */
-    this.mStyle = style;
-
-    const drawY = Math.floor(CANVAS.height * 0.7766);
-    this.mCtx.clearRect(0, 0, this.mCanvas.width, this.mCanvas.height);
-    this.mCtx.font = `${style.weight} ${style.size}px ${style.family}`;
-    this.mCtx.fillText('x', 0, drawY, 1);
-
-    let data = this.mCtx.getImageData(0, 0, 1, this.mCanvas.height).data;
-
-    const xHeight = this.__getBottom(data) - this.__getTop(data);
-
-    for (let i = 32; i <= 126; i++) {
-      this.mCtx.fillText(String.fromCharCode(i), 0, drawY, 1);
-    }
-
-    data = this.mCtx.getImageData(0, 0, 1, this.mCanvas.height).data;
-
-    const top = this.__getTop(data);
-    const bottom = this.__getBottom(data);
-    const baseLine = drawY - top;
-    const height = bottom - top;
-
-    /**
-     * The line upon which most letters "sit" and below which descender extend.
-     * @public
-     * @type {number}
-     */
-    this.baseline = baseLine;
-
-    /**
-     * The maximum y position for the lowest glyph in the font.
-     * @public
-     * @type {number}
-     */
-    this.bottom = height;
-
-    /**
-     * The recommended distance above the mean line (top of lower case characters) for singled spaced text.
-     * @public
-     * @type {number}
-     */
-    this.ascent = baseLine - xHeight;
-
-    /**
-     * The recommended distance below the baseline for singled spaced text.
-     * @public
-     * @type {number}
-     */
-    this.descent = height - baseLine;
-
-    /**
-      * The distance between the baseline and the mean line of lower-case letters, i.e height of `x` character.
-      * @public
-      * @type {number}
-      */
-    this.xHeight = xHeight;
-
-    /**
-     * The height of a capital letter above the baseline.
-     * @public
-     * @type {number}
-     */
-    this.capHeight = baseLine;
-  }
-
-  /**
-   * `capHeight` normalized.
-   *
-   * @readonly
-   * @public
-   * @returns {number}
-   */
-  get capHeightNormalized() {
-    return this.capHeight / this.mStyle.size;
-  }
-
-  /**
-   * `xHeight` normalized.
-   *
-   * @readonly
-   * @public
-   * @returns {number}
-   */
-  get xHeightNormalized() {
-    return this.xHeight / this.mStyle.size;
-  }
-
-  /**
-   * `ascent` normalized.
-   *
-   * @readonly
-   * @public
-   * @returns {number}
-   */
-  get ascentNormalized() {
-    return this.ascent / this.mStyle.size;
-  }
-
-  /**
-   * `descent` normalized.
-   *
-   * @readonly
-   * @public
-   * @returns {number}
-   */
-  get descentNormalized() {
-    return this.descent / this.mStyle.size;
-  }
-
-  /**
-   * `baseline` normalized.
-   *
-   * @readonly
-   * @public
-   * @returns {number}
-   */
-  get baselineNormalized() {
-    return this.baseline / this.mStyle.size;
-  }
-
-  /**
-   * `bottom` normalized.
-   *
-   * @readonly
-   * @public
-   * @returns {number}
-   */
-  get bottomNormalized() {
-    return this.bottom / this.mStyle.size;
-  }
-
-  /**
-   * @ignore
-   * @private
-   * @param {Uint8ClampedArray} data
-   * @returns {number}
-   */
-  __getTop(data) {
-    for (let i = 3, n = data.length; i < n; i += 4) {
-      if (data[i] > 0) {
-        return (i - 3) / 4;
-      }
-    }
-
-    return data.length / 4;
-  }
-
-  /**
-   * @ignore
-   * @private
-   * @param {Uint8ClampedArray} data
-   * @returns {number}
-   */
-  __getBottom(data) {
-    for (let i = data.length - 1; i > 0; i -= 4) {
-      if (data[i] > 0) {
-        return (i + 1) / 4;
-      }
-    }
-
-    return 0;
-  }
-
-  /**
-   * Use this method instead of constructor.
-   *
-   * @static
-   * @param {string} fontName Name of font.
-   * @returns {FontMetrics}
-   */
-  static get(fontName) {
-    let cache = CACHE[fontName];
-
-    if (cache == null) {
-      let style = new TextStyle(fontName, 0, 24);
-      cache = new FontMetrics(style);
-      CACHE[fontName] = cache;
-    }
-
-    return cache;
-  }
-<<<<<<< HEAD
-}
-
-/** 
- * @ignore 
- * @static 
- * @private
- */
-FontMetrics.CACHE = {};
-
-/** 
- * @ignore 
- * @static 
- * @private
- */
-FontMetrics.__CONTEXT = null;
-
-/** 
- * @ignore 
- * @static 
- * @private
- * @type {HTMLCanvasElement}
- */
-FontMetrics.__CANVAS = null;
-
-/** 
- * @ignore 
- * @static 
- * @private
- */
-FontMetrics.CHAR_CAPITAL_HEIGHT = 's';
-
-/** 
- * @ignore 
- * @static 
- * @private
- */
-FontMetrics.CHAR_BASELINE = 'a';
-
-/** 
- * @ignore 
- * @static 
- * @private
- */
-FontMetrics.CHAR_XHEIGHT = 'x';
-
-/** 
- * @ignore 
- * @static 
- * @private
- */
-FontMetrics.CHAR_DESCENT = 'p';
-
-/** 
- * @ignore 
- * @static 
- * @private
- */
-FontMetrics.CHAR_ASCENT = 'h';
-
-=======
-}
-
->>>>>>> 3a9aaace
+import { TextStyle } from "./TextStyle";
+
+/** 
+ * @ignore 
+ * @static 
+ * @private
+ */
+let CACHE = {};
+
+/** 
+ * @ignore 
+ * @static 
+ * @private
+ */
+let CONTEXT = null;
+
+/** 
+ * @ignore 
+ * @static 
+ * @private
+ * @type {HTMLCanvasElement}
+ */
+let CANVAS = null;
+
+
+/**
+ * Font measurement tools.
+ *
+ * @cat display.text
+ */
+export class FontMetrics {
+  /**
+   * Creates new instance of FontMetrics. Do not use constructor directly instead use {@link FontMetrics#get} method.
+   *
+   * @ignore
+   * @private
+   * @param {TextStyle} style Default text info with 24 font size.
+   */
+  constructor(style) {
+    if (CONTEXT === null) {
+      CANVAS = /** @type {HTMLCanvasElement} */(document.createElement('canvas'));
+      CONTEXT = CANVAS.getContext('2d');
+
+      CANVAS.width = 10;
+      CANVAS.height = 200;
+    }
+
+    style.size = 24;
+
+    /** @private */
+    this.mCanvas = CANVAS;
+
+    /** @private */
+    this.mCtx = CONTEXT;
+
+    /** 
+     * @private 
+     * @type {TextStyle} 
+     */
+    this.mStyle = style;
+
+    const drawY = Math.floor(CANVAS.height * 0.7766);
+    this.mCtx.clearRect(0, 0, this.mCanvas.width, this.mCanvas.height);
+    this.mCtx.font = `${style.weight} ${style.size}px ${style.family}`;
+    this.mCtx.fillText('x', 0, drawY, 1);
+
+    let data = this.mCtx.getImageData(0, 0, 1, this.mCanvas.height).data;
+
+    const xHeight = this.__getBottom(data) - this.__getTop(data);
+
+    for (let i = 32; i <= 126; i++) {
+      this.mCtx.fillText(String.fromCharCode(i), 0, drawY, 1);
+    }
+
+    data = this.mCtx.getImageData(0, 0, 1, this.mCanvas.height).data;
+
+    const top = this.__getTop(data);
+    const bottom = this.__getBottom(data);
+    const baseLine = drawY - top;
+    const height = bottom - top;
+
+    /**
+     * The line upon which most letters "sit" and below which descender extend.
+     * @public
+     * @type {number}
+     */
+    this.baseline = baseLine;
+
+    /**
+     * The maximum y position for the lowest glyph in the font.
+     * @public
+     * @type {number}
+     */
+    this.bottom = height;
+
+    /**
+     * The recommended distance above the mean line (top of lower case characters) for singled spaced text.
+     * @public
+     * @type {number}
+     */
+    this.ascent = baseLine - xHeight;
+
+    /**
+     * The recommended distance below the baseline for singled spaced text.
+     * @public
+     * @type {number}
+     */
+    this.descent = height - baseLine;
+
+    /**
+      * The distance between the baseline and the mean line of lower-case letters, i.e height of `x` character.
+      * @public
+      * @type {number}
+      */
+    this.xHeight = xHeight;
+
+    /**
+     * The height of a capital letter above the baseline.
+     * @public
+     * @type {number}
+     */
+    this.capHeight = baseLine;
+  }
+
+  /**
+   * `capHeight` normalized.
+   *
+   * @readonly
+   * @public
+   * @returns {number}
+   */
+  get capHeightNormalized() {
+    return this.capHeight / this.mStyle.size;
+  }
+
+  /**
+   * `xHeight` normalized.
+   *
+   * @readonly
+   * @public
+   * @returns {number}
+   */
+  get xHeightNormalized() {
+    return this.xHeight / this.mStyle.size;
+  }
+
+  /**
+   * `ascent` normalized.
+   *
+   * @readonly
+   * @public
+   * @returns {number}
+   */
+  get ascentNormalized() {
+    return this.ascent / this.mStyle.size;
+  }
+
+  /**
+   * `descent` normalized.
+   *
+   * @readonly
+   * @public
+   * @returns {number}
+   */
+  get descentNormalized() {
+    return this.descent / this.mStyle.size;
+  }
+
+  /**
+   * `baseline` normalized.
+   *
+   * @readonly
+   * @public
+   * @returns {number}
+   */
+  get baselineNormalized() {
+    return this.baseline / this.mStyle.size;
+  }
+
+  /**
+   * `bottom` normalized.
+   *
+   * @readonly
+   * @public
+   * @returns {number}
+   */
+  get bottomNormalized() {
+    return this.bottom / this.mStyle.size;
+  }
+
+  /**
+   * @ignore
+   * @private
+   * @param {Uint8ClampedArray} data
+   * @returns {number}
+   */
+  __getTop(data) {
+    for (let i = 3, n = data.length; i < n; i += 4) {
+      if (data[i] > 0) {
+        return (i - 3) / 4;
+      }
+    }
+
+    return data.length / 4;
+  }
+
+  /**
+   * @ignore
+   * @private
+   * @param {Uint8ClampedArray} data
+   * @returns {number}
+   */
+  __getBottom(data) {
+    for (let i = data.length - 1; i > 0; i -= 4) {
+      if (data[i] > 0) {
+        return (i + 1) / 4;
+      }
+    }
+
+    return 0;
+  }
+
+  /**
+   * Use this method instead of constructor.
+   *
+   * @static
+   * @param {string} fontName Name of font.
+   * @returns {FontMetrics}
+   */
+  static get(fontName) {
+    let cache = CACHE[fontName];
+
+    if (cache == null) {
+      let style = new TextStyle(fontName, 0, 24);
+      cache = new FontMetrics(style);
+      CACHE[fontName] = cache;
+    }
+
+    return cache;
+  }
+}