import { DisplayObject } from "../DisplayObject";
import { Rectangle } from "../../geom/Rectangle";
import { TextStyle } from "./TextStyle";
import { Black } from "../../Black";
import { DirtyFlag } from "../../core/DirtyFlag";
import { Debug } from "../../core/Debug";
import { FontStyle } from "./styles/FontStyle";
import { FontWeight } from "./styles/FontWeight";
import { FontVerticalAlign } from "./styles/FontVerticalAlign";
import { FontAlign } from "./styles/FontAlign";
import { TextMetricsEx } from "./TextMetrics";
import { Message } from "../../messages/Message";

/**
 * This class is used to create display text.
 *
 * @cat display.text
 * @fires TextField#change
 * @extends DisplayObject
 */
export class TextField extends DisplayObject {
  /**
   * Creates new instance of TextField
   * 
   * @param {string=} [text=''] Text to be displayed inside this text field
   * @param  {string=} family                                             Font name
   * @param  {number=} [color=0x0]                                        Text color as hexadecimal number eg 0xff0000 (total red)
   * @param  {number=} [size=14]                                          Text size
   * @param  {FontStyle=} [style=FontStyle.NORMAL]    Text style eg italic
   * @param  {FontWeight=} [weight=FontWeight.NORMAL] Font thickness. The value is set from 100 to 900 in increments of 100.
   * @param  {number=} [strokeThickness=0]                                Thickness of the stroke. 0 means that no stroke
   * @param  {number=} [strokeColor=0xffffff]                             Stroke color as hexadecimal number eg 0x00ff00 (total green)
   */
  constructor(text = '', family = 'sans-serif', color = 0x000000, size = 14, style = FontStyle.NORMAL, weight = FontWeight.NORMAL, strokeThickness = 0, strokeColor = 0xffffff) {
    super();

    /** 
     * @private 
     * @type {string} 
     */
    this.mText = text;

    /** 
     * @private 
     * @type {Rectangle} 
     */
    this.mCacheBounds = new Rectangle();

    /** 
     * @private 
     * @type {number} 
     */
    this.mTextWidth = 0;

    /** 
     * @private 
     * @type {number} 
     */
    this.mTextHeight = 0;

    /** 
     * @private 
     * @type {TextStyle} 
     */
    this.mDefaultStyle = new TextStyle(family, color, size, style, weight, strokeThickness, strokeColor);

    /** 
     * @private 
     * @type {Object.<string,TextStyle>} 
     */
    this.mStyles = {};

    /** 
     * @private 
     * @type {boolean} 
     */
    this.mAutoSize = true;

    /** 
     * @private 
<<<<<<< HEAD
     * @type {TextStyle.FontAlign} 
     */
    this.mAlign = TextStyle.FontAlign.LEFT;

    /** 
     * @private 
     * @type {TextStyle.FontVerticalAlign} 
     */
    this.mVerticalAlign = TextStyle.FontVerticalAlign.MIDDLE;
=======
     * @type {FontAlign} 
     */
    this.mAlign = FontAlign.LEFT;

    /** 
     * @private 
     * @type {FontVerticalAlign} 
     */
    this.mVerticalAlign = FontVerticalAlign.MIDDLE;
>>>>>>> 3a9aaace

    /** 
     * @private 
     * @type {boolean} 
     */
    this.mMultiline = false;

    /** 
     * @private 
     * @type {number} 
     */
    this.mLineHeight = 1.2;

    /** 
     * @private 
     * @type {Rectangle} 
     */
    this.mTextBounds = new Rectangle();

    /** 
     * @private 
     * @type {number} 
     */
    this.mFieldWidth = 0;

    /** 
     * @private 
     * @type {number} 
     */
    this.mFieldHeight = 0;

    /** 
     * @private 
     * @type {Rectangle} 
     */
    this.mPadding = new Rectangle(0, 0, 0, 0);

    /** 
     * @private 
     * @type {TextMetricsData|null} 
     */
    this.mMetrics = null;

    /** 
     * @private 
     * @type {boolean} 
     */
    this.mHighQuality = false;
  }

  /**
   * @inheritDoc
   */
  getRenderer() {
    return Black.driver.getRenderer('Text', this);
  }

  /**
   * @inheritDoc
   */
  onGetLocalBounds(outRect = undefined) {
    outRect = outRect || new Rectangle();

    if (this.mDirty & DirtyFlag.RENDER_CACHE) {
      let text = this.text;
      if (this.mMultiline === false)
        text = text.replace(/\n/g, '');

      let styles = [this.mDefaultStyle];

      for (let key in /** @type {!Object} */(this.mStyles)) {
        styles.push(this.mStyles[key]);
      }

      this.mMetrics = TextMetricsEx.measure(text, this.mLineHeight, ...styles);
      this.mTextBounds.copyFrom(this.mMetrics.bounds);
    }

    if (this.mClipRect !== null) {
      this.mClipRect.copyTo(outRect);
      return outRect;
    }

    if (this.mAutoSize === false) {
      outRect.width = this.mFieldWidth;
      outRect.height = this.mFieldHeight;
    } else {
      outRect.width = this.mTextBounds.width;
      outRect.height = this.mTextBounds.height;
    }

    outRect.width += this.mPadding.right;
    outRect.height += this.mPadding.bottom;

    return outRect;
  }

  /**
   * Adds or updates given text style by given tag name.
   * 
   * @param {string} name 
   * @param {TextStyle} style 
   */
  setStyle(name, style) {
    Debug.assert(name !== 'def', `Please use 'setDefaultStyle' instead.`);
    style.name = name;

    this.mStyles[name] = style;

    this.setDirty(DirtyFlag.RENDER_CACHE, false);
    this.setTransformDirty();
  }

  /**
   * Updates default text style with a given one.
   * 
   * @param {TextStyle} style 
   */
  setDefaultStyle(style) {
    this.mDefaultStyle = style;

    this.setDirty(DirtyFlag.RENDER_CACHE, false);
    this.setTransformDirty();
  }

  /**
   * Removes style by given name.
   * 
   * @param {string} name 
   */
  removeStyle(name) {
    delete this.mStyles[name];

    this.setDirty(DirtyFlag.RENDER_CACHE, false);
    this.setTransformDirty();
  }

  /**
   * Returns text style by given name or null if not found.
   * 
   * @param {string} name 
   * @return {TextStyle} 
   */
  getStyle(name) {
    return this.mStyles.hasOwnProperty(name) ? this.mStyles[name] : null;
  }

  /**
   * Returns an array of all not default styles.
   * 
   * @return {Array<TextStyle>} 
   */
  getAllStyles() {
    let styles = [];
    for (let s in this.mStyles)
      styles.push(this.mStyles[s]);
    return styles;
  }

  /**
   * Returns default text style.
   */
  getDefaultStyle(name) {
    return this.mDefaultStyle;
  }

  /**
   * @param {boolean} value
   * @return {void}
   */
  set multiline(value) {
    this.mMultiline = value;

    this.setDirty(DirtyFlag.RENDER_CACHE, false);
    this.setTransformDirty();
  }

  /**
   * Get/Set multiLine value switcher.
   *
   * @return {boolean}
   */
  get multiline() {
    return this.mMultiline;
  }

  /**
   * @param {number} value
   * @return {void}
   */
  set lineHeight(value) {
    this.mLineHeight = value;

    this.setDirty(DirtyFlag.RENDER_CACHE, false);
    this.setTransformDirty();
  }

  /**
   * Get/Set lines vertical offset. From top previous to top next line.
   *
   * @return {number}
   */
  get lineHeight() {
    return this.mLineHeight;
  }

  /**
   * Get/Set text size.
   *
   * @return {number}
   */
  get size() {
    return this.mDefaultStyle.size;
  }

  /**
   * @param {number} value
   * @return {void}
   */
  set size(value) {
    if (this.mDefaultStyle.size === value)
      return;

    this.mDefaultStyle.size = value;

    this.setDirty(DirtyFlag.RENDER_CACHE, false);
    this.setTransformDirty();
  }

  /**
   * Get/Set text font.
   *
   * @return {string}
   */
  get font() {
    return this.mDefaultStyle.family;
  }

  /**
   * @param {string} value
   * @return {void}
   */
  set font(value) {
    if (this.mDefaultStyle.family === value)
      return;

    this.mDefaultStyle.family = value;

    this.setDirty(DirtyFlag.RENDER_CACHE, false);
    this.setTransformDirty();
  }

  /**
   * Specifies text color as hexadecimal number eg 0xff0000 (total red).
   *
   * @return {number}
   */
  get textColor() {
    return this.mDefaultStyle.color;
  }

  /**
   * @param {number} value
   * @return {void}
   */
  set textColor(value) {
    if (this.mDefaultStyle.color === value)
      return;

    this.mDefaultStyle.color = value;

    this.setDirty(DirtyFlag.RENDER_CACHE, false);
    this.setTransformDirty();
  }

  /**
   * Get/Set text style.
   *
   * @return {FontStyle}
   */
  get fontStyle() {
    return this.mDefaultStyle.style;
  }

  /**
<<<<<<< HEAD
   * @param {TextStyle.FontStyle} value
=======
   * @param {FontStyle} value
>>>>>>> 3a9aaace
   * @return {void}
   */
  set fontStyle(value) {
    if (this.mDefaultStyle.style === value)
      return;

    this.mDefaultStyle.style = value;

    this.setDirty(DirtyFlag.RENDER_CACHE, false);
    this.setTransformDirty();
  }

  /**
   * Specifies the font thick. The value is set from 100 to 900 in increments of 100.
   *
   * @return {FontWeight}
   */
  get weight() {
    return this.mDefaultStyle.weight;
  }

  /**
<<<<<<< HEAD
   * @param {TextStyle.FontWeight} value
=======
   * @param {FontWeight} value
>>>>>>> 3a9aaace
   * @return {void}
   */
  set weight(value) {
    if (this.mDefaultStyle.weight === value)
      return;

    this.mDefaultStyle.weight = value;

    this.setDirty(DirtyFlag.RENDER_CACHE, false);
    this.setTransformDirty();
  }

  /**
   * Specifies the horizontal alignment of the text (left | center | right).
   *
   * @return {FontAlign}
   */
  get align() {
    return this.mAlign;
  }

  /**
<<<<<<< HEAD
   * @param {TextStyle.FontAlign} value
=======
   * @param {FontAlign} value
>>>>>>> 3a9aaace
   * @return {void}
   */
  set align(value) {
    if (this.mAlign === value)
      return;

    this.mAlign = value;

    this.setDirty(DirtyFlag.RENDER_CACHE, false);
    this.setTransformDirty();
  }

  /**
   * Specifies the vertical alignment of the text (top | middle | bottom).
   *
   * @return {FontVerticalAlign}
   */
  get vAlign() {
    return this.mVerticalAlign;
  }

  /**
<<<<<<< HEAD
   * @param {TextStyle.FontVerticalAlign} value
=======
   * @param {FontVerticalAlign} value
>>>>>>> 3a9aaace
   * @return {void}
   */
  set vAlign(value) {
    if (this.mVerticalAlign === value)
      return;

    this.mVerticalAlign = value;

    this.setDirty(DirtyFlag.RENDER_CACHE, false);
    this.setTransformDirty();
  }

  /**
   * Specifies stroke color as hexadecimal number eg 0xff0000 (total red)
   * @return {number}
   */
  get strokeColor() {
    return this.mDefaultStyle.strokeColor;
  }

  /**
   * @param {number} value
   * @return {void}
   */
  set strokeColor(value) {
    if (this.mDefaultStyle.strokeColor === value)
      return;

    this.mDefaultStyle.strokeColor = value;
    this.setDirty(/** @type {DirtyFlag} */(DirtyFlag.RENDER_CACHE | DirtyFlag.RENDER), false);
  }

  /**
   * Specifies the thickness of the stroke. 0 means that no stroke.
   * Note: if autoSize is true stroke works like filter meaning that position of the text will not be adjusted and bounds will be the same.
   * 
   * @return {number} 
   */
  get strokeThickness() {
    return this.mDefaultStyle.strokeThickness;
  }

  /**
   * @param {number} value
   * @return {void}
   */
  set strokeThickness(value) {
    if (value === this.mDefaultStyle.strokeThickness)
      return;

    this.mDefaultStyle.strokeThickness = value;
    this.setDirty(/** @type {DirtyFlag} */(DirtyFlag.RENDER_CACHE | DirtyFlag.RENDER), false);
  }

  /**
   * Specifies the width of the text field. If autoSize set as false
   *
   * @return {number}
   */
  get fieldWidth() {
    return this.mFieldWidth;
  }

  /**
   * @param {number} value
   * @return {void}
   */
  set fieldWidth(value) {
    if (value === this.mFieldWidth)
      return;

    this.mFieldWidth = value;

    this.setDirty(DirtyFlag.RENDER_CACHE, false);
    this.setTransformDirty();
  }

  /** Specifies the height of the text field, if autoSize set as false
   *
   * @return {number}
   */
  get fieldHeight() {
    return this.mFieldHeight;
  }


  /**
   * @param {number} value
   * @return {void}
   */
  set fieldHeight(value) {
    if (value === this.mFieldHeight)
      return;

    this.mFieldHeight = value;

    this.setDirty(DirtyFlag.RENDER_CACHE, false);
    this.setTransformDirty();
  }

  /**Text to be displayed inside this text field.

   * @return {string}
   */
  get text() {
    return this.mText;
  }

  /**
   * @param {string} value
   * @return {void}
   */
  set text(value) {
    if (this.mText === value)
      return;

    this.mText = value;

    this.setDirty(DirtyFlag.RENDER_CACHE, false);
    this.setTransformDirty();

    /**
     * Posts every time text has been changed.
     * @event TextField#change
     */
    this.post(Message.CHANGE);
  }

  /**
   * Determines whether the size of the field will adjust to the size of the text. Note: if this set as true, you need to specify fieldHeight and fieldWidth manually
   *
   * @return {boolean}
   */
  get autoSize() {
    return this.mAutoSize;
  }

  /**
   * @param {boolean} value
   * @return {void}
   */
  set autoSize(value) {
    if (this.mAutoSize === value)
      return;

    this.mAutoSize = value;

    this.setDirty(DirtyFlag.RENDER_CACHE, false);
    this.setTransformDirty();
  }

  /**
   * An extra padding. Also useful for bad prepared fonts.
   *
   * @return {Rectangle}
   */
  get padding() {
    return this.mPadding;
  }

  /**
   * @param {Rectangle} value
   * @return {void}
   */
  set padding(value) {
    this.mPadding = value;

    this.setDirty(DirtyFlag.RENDER_CACHE, false);
    this.setTransformDirty();
  }

  /**
   * Gets sets whenever to drop shadow or not.
   * 
   * @return {boolean} 
   */
  get dropShadow() {
    return this.mDefaultStyle.dropShadow;
  }

  /**
   * @param {boolean} value
   * @return {void}
   */
  set dropShadow(value) {
    if (value === this.mDefaultStyle.dropShadow)
      return;

    this.mDefaultStyle.dropShadow = value;

    this.setDirty(DirtyFlag.RENDER_CACHE, false);
    this.setTransformDirty();
  }

  /**
   * Gets/sets the color of the shadow.
   * 
   * @return {number} 
   */
  get shadowColor() {
    return this.mDefaultStyle.shadowColor;
  }

  /**
   * @param {number} value
   * @return {void}
   */
  set shadowColor(value) {
    if (value === this.mDefaultStyle.shadowColor)
      return;

    this.mDefaultStyle.shadowColor = value;
    this.setDirty(/** @type {DirtyFlag} */(DirtyFlag.RENDER_CACHE | DirtyFlag.RENDER), false);
  }

  /**
   * Gets/sets alpha component of the shadows.
   * 
   * @return {number} 
   */
  get shadowAlpha() {
    return this.mDefaultStyle.shadowAlpha;
  }

  /**
   * @param {number} value
   * @return {void}
   */
  set shadowAlpha(value) {
    if (value === this.mDefaultStyle.shadowAlpha)
      return;

    this.mDefaultStyle.shadowAlpha = value;
    this.setDirty(/** @type {DirtyFlag} */(DirtyFlag.RENDER_CACHE | DirtyFlag.RENDER), false);
  }

  /**
   * Gets/sets the shadow blur radius.
   * 
   * @return {number} 
   */
  get shadowBlur() {
    return this.mDefaultStyle.shadowBlur;
  }

  /**
   * @param {number} value
   * @return {void}
   */
  set shadowBlur(value) {
    if (value === this.mDefaultStyle.shadowBlur)
      return;

    this.mDefaultStyle.shadowBlur = value;
    this.setDirty(/** @type {DirtyFlag} */(DirtyFlag.RENDER_CACHE | DirtyFlag.RENDER), false);
  }

  /**
   * Gets/sets shadow distance on x axis.
   * 
   * @return {number} 
   */
  get shadowDistanceX() {
    return this.mDefaultStyle.shadowDistanceX;
  }

  /**
   * @param {number} value
   * @return {void}
   */
  set shadowDistanceX(value) {
    if (value === this.mDefaultStyle.shadowDistanceX)
      return;

    this.mDefaultStyle.shadowDistanceX = value;
    this.setDirty(/** @type {DirtyFlag} */(DirtyFlag.RENDER_CACHE | DirtyFlag.RENDER), false);
  }

  /**
   * Gets/sets shadow distance on y axis.
   * 
   * @return {number} 
   */
  get shadowDistanceY() {
    return this.mDefaultStyle.shadowDistanceY;
  }

  /**
   * @param {number} value
   * @return {void}
   */
  set shadowDistanceY(value) {
    if (value === this.mDefaultStyle.shadowDistanceY)
      return;

    this.mDefaultStyle.shadowDistanceY = value;
    this.setDirty(/** @type {DirtyFlag} */(DirtyFlag.RENDER_CACHE | DirtyFlag.RENDER), false);
  }

  /**
   * Gets/sets render quality of this text field. False by default.
   * When true font will respect object's scale and device pixel ratio. The downside is it may cause font shaking when animating.
   * 
   * @returns {boolean}
   */
  get highQuality() {
    return this.mHighQuality;
  }

  /**
   * @param {boolean} value
   * @return {void}
   */
  set highQuality(value) {
    this.mHighQuality = value;

    this.setDirty(DirtyFlag.RENDER_CACHE, false);
    this.setTransformDirty();
  }
}<|MERGE_RESOLUTION|>--- conflicted
+++ resolved
@@ -78,17 +78,6 @@
 
     /** 
      * @private 
-<<<<<<< HEAD
-     * @type {TextStyle.FontAlign} 
-     */
-    this.mAlign = TextStyle.FontAlign.LEFT;
-
-    /** 
-     * @private 
-     * @type {TextStyle.FontVerticalAlign} 
-     */
-    this.mVerticalAlign = TextStyle.FontVerticalAlign.MIDDLE;
-=======
      * @type {FontAlign} 
      */
     this.mAlign = FontAlign.LEFT;
@@ -98,7 +87,6 @@
      * @type {FontVerticalAlign} 
      */
     this.mVerticalAlign = FontVerticalAlign.MIDDLE;
->>>>>>> 3a9aaace
 
     /** 
      * @private 
@@ -384,11 +372,7 @@
   }
 
   /**
-<<<<<<< HEAD
-   * @param {TextStyle.FontStyle} value
-=======
    * @param {FontStyle} value
->>>>>>> 3a9aaace
    * @return {void}
    */
   set fontStyle(value) {
@@ -411,11 +395,7 @@
   }
 
   /**
-<<<<<<< HEAD
-   * @param {TextStyle.FontWeight} value
-=======
    * @param {FontWeight} value
->>>>>>> 3a9aaace
    * @return {void}
    */
   set weight(value) {
@@ -438,11 +418,7 @@
   }
 
   /**
-<<<<<<< HEAD
-   * @param {TextStyle.FontAlign} value
-=======
    * @param {FontAlign} value
->>>>>>> 3a9aaace
    * @return {void}
    */
   set align(value) {
@@ -465,11 +441,7 @@
   }
 
   /**
-<<<<<<< HEAD
-   * @param {TextStyle.FontVerticalAlign} value
-=======
    * @param {FontVerticalAlign} value
->>>>>>> 3a9aaace
    * @return {void}
    */
   set vAlign(value) {
