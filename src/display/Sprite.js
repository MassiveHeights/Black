--- conflicted
+++ resolved
@@ -46,13 +46,8 @@
       video.setTransform(this.worldTransformation);
       video.globalAlpha = parentAlpha * this.mAlpha;
       video.globalBlendMode = tmpBlendMode = this.blendMode === BlendMode.AUTO ? parentBlendMode : this.blendMode;
-<<<<<<< HEAD
       video.tint = this.mTint;
-      video.drawImage(this.mTexture, this.onGetLocalBounds(Rectangle.__cache));
-      video.restore();
-=======
       video.drawImage(this.mTexture, this.mPivotX, this.mPivotY);
->>>>>>> 0d46707c
     }
 
     super.__render(video, time, parentAlpha * this.mAlpha, tmpBlendMode);
