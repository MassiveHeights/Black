--- conflicted
+++ resolved
@@ -74,11 +74,7 @@
      * @private 
      * @type {number} 
      */
-<<<<<<< HEAD
-    this.mDPR = Device.getDevicePixelRatio();
-=======
     this.mDPR = Black.device.getDevicePixelRatio();
->>>>>>> 3a9aaace
 
     this.mAdded = true;
 
@@ -279,22 +275,14 @@
   }
 
   /**
-<<<<<<< HEAD
-   * @inheritdoc
-=======
    * @override
->>>>>>> 3a9aaace
    */
   get localTransformation() {
     return this.mLocalTransform;
   }
 
   /**
-<<<<<<< HEAD
-   * @inheritdoc
-=======
    * @override
->>>>>>> 3a9aaace
    */
   set localTransformation(value) {
     Debug.error('Not allowed.');
