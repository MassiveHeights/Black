--- conflicted
+++ resolved
@@ -614,10 +614,6 @@
   }
 
   /**
-<<<<<<< HEAD
-   * @export
-=======
->>>>>>> 3a9aaace
    * @param {string|null} value
    * @return {void}
    */
