import { MessageType } from "./MessageType";
import { ObjectPool } from "./../utils/ObjectPool";

/**
 * Message holds all information about dispatched event. This is a pooled object.
 *
 * @cat core
 */
export class Message {
  constructor() {
    /** @type {MessageDispatcher} The `MessageDispatcher` object, which posted this message. */
    this.sender = null;

    /** @type {string} The name of message. */
    this.name = '';

    /** @type {Object} `GameObject` which receives this message. */
    this.target = null;

    /** @type {Object} The point from which sending is begun. */
    this.origin = null;

    /** @type {boolean} Specifies if invocation of this message was canceled. */
    this.canceled = false;

    /** @type {MessageType} Message type. See `MessageType` enum. */
    this.type = MessageType.DIRECT;
  }

  /**
   * Cancels message invocation.
   *
   * @return {void}
   */
  cancel() {
    this.canceled = true;
  }

  // @ifdef DEBUG
  /**
   * Generates message string representation.
   *
   * @return {string}
   */
  toString() {
    let name = this.sender.name !== undefined ? this.sender.name : '';
    return `MESSAGE: { name: '${this.name}', sender: '${name}', target: '${this.target.name}', path: '${this.path}' }`;
  }
  // @endif

  /**
   * @ignore
   * @returns {Message}
   */
  __reset() {
    this.sender = null;
    this.name = '';
    this.target = null;
    this.canceled = false;
    this.type = MessageType.DIRECT;
    return this;
  }

  /** 
   * @const 
   * @public 
   * @type {string} 
   */
  static get PROGRESS() {
    return 'progress';
  }

  /** 
   * @const 
   * @public 
   * @type {string} 
   */
  static get COMPLETE() {
    return 'complete';
  }

  /** 
   * @const 
   * @public 
   * @type {string} 
   */
  static get ERROR() {
    return 'error';
  }

  /** 
   * @const 
   * @public 
   * @type {string} 
   */
  static get CHANGE() {
    return 'change';
  }

  /** 
   * @const 
   * @public 
   * @type {string} 
   */
  static get READY() {
    return 'ready';
  }

  /** 
   * @const 
   * @public 
   * @type {string} 
   */
  static get UPDATE() {
    return 'update';
  }

  /** 
   * @const 
   * @public 
   * @type {string} 
   */
  static get RESIZE() {
    return 'resize';
  }

  static get pool() {
    return pool;
  }
}

/**
 * Pool for messages.
 *
 * @type {ObjectPool}
 * @nocollapse
 *
 */
<<<<<<< HEAD
Message.pool = new ObjectPool(Message);

/** 
 * @const 
 * @public 
 * @type {string} 
 */
Message.PROGRESS = 'progress';

/** 
 * @const 
 * @public 
 * @type {string} 
 */
Message.COMPLETE = 'complete';

/** 
 * @const 
 * @public 
 * @type {string} 
 */
Message.ERROR = 'error';

/** 
 * @const 
 * @public 
 * @type {string} 
 */
Message.CHANGE = 'change';

/** 
 * @const 
 * @public 
 * @type {string} 
 */
Message.READY = 'ready';

/** 
 * @const 
 * @public 
 * @type {string} 
 */
Message.UPDATE = 'update';

/** 
 * @const 
 * @public 
 * @type {string} 
 */
Message.RESIZE = 'resize';
=======
const pool = new ObjectPool(Message);
>>>>>>> 3a9aaace
<|MERGE_RESOLUTION|>--- conflicted
+++ resolved
@@ -136,57 +136,4 @@
  * @nocollapse
  *
  */
-<<<<<<< HEAD
-Message.pool = new ObjectPool(Message);
-
-/** 
- * @const 
- * @public 
- * @type {string} 
- */
-Message.PROGRESS = 'progress';
-
-/** 
- * @const 
- * @public 
- * @type {string} 
- */
-Message.COMPLETE = 'complete';
-
-/** 
- * @const 
- * @public 
- * @type {string} 
- */
-Message.ERROR = 'error';
-
-/** 
- * @const 
- * @public 
- * @type {string} 
- */
-Message.CHANGE = 'change';
-
-/** 
- * @const 
- * @public 
- * @type {string} 
- */
-Message.READY = 'ready';
-
-/** 
- * @const 
- * @public 
- * @type {string} 
- */
-Message.UPDATE = 'update';
-
-/** 
- * @const 
- * @public 
- * @type {string} 
- */
-Message.RESIZE = 'resize';
-=======
-const pool = new ObjectPool(Message);
->>>>>>> 3a9aaace
+const pool = new ObjectPool(Message);