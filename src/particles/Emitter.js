--- conflicted
+++ resolved
@@ -255,36 +255,18 @@
     if (this.mTextures.length > 0) {
       let plength = this.mParticles.length;
 
-<<<<<<< HEAD
-        if (this.mIsLocal === true) {
-          worldTransform.identity();
-          worldTransform.copyFrom(localTransform);
-          worldTransform.prepend(this.worldTransformation);
-        } else {
-          this.mSpace.worldTransformation.copyTo(worldTransform);
-          worldTransform.append(localTransform);
-        }
-
-        particle.worldAlpha = emitterWorldAlpha * particle.alpha;
-
-        video.setTransform(worldTransform);
-        video.globalAlpha = particle.worldAlpha;
-
-        video.drawImage(particle, texture);
-=======
       if (this.__sortOrder == EmitterSortOrder.FRONT_TO_BACK) {
         for (let i = 0; i < plength; i++)
           this.__renderParticle(this.mParticles[i], video, parentAlpha, localTransform, worldTransform);
->>>>>>> 7abdf6e8
       }
       else {
         for (let i = plength - 1; i > 0; i--)
           this.__renderParticle(this.mParticles[i], video, parentAlpha, localTransform, worldTransform);
       }
-      
-    }
-
-    super.__render(video, time, emitterWorldAlpha);
+
+    }
+
+    super.__render(video, time, parentAlpha);
   }
 
   __renderParticle(particle, video, parentAlpha, localTransform, worldTransform) {
@@ -319,11 +301,12 @@
       worldTransform.append(localTransform);
     }
 
+    particle.worldAlpha = parentAlpha * particle.alpha;
+
     video.setTransform(worldTransform);
-    video.globalAlpha = parentAlpha * this.mAlpha * particle.alpha;
-
-    //pbounds.set(0, 0, texture.untrimmedRect.width, texture.untrimmedRect.height);
-    video.drawImage(texture, tw, th);
+    video.globalAlpha = particle.worldAlpha;
+
+    video.drawImage(particle, texture);
   }
 
   onUpdate(dt) {
@@ -460,7 +443,9 @@
    *
    * @return {FloatScatter}
    */
-  get emitNumRepeats() { return this.mEmitNumRepeats; }
+  get emitNumRepeats() {
+    return this.mEmitNumRepeats;
+  }
 
   /**
    * emitNumRepeats
@@ -469,7 +454,10 @@
    *
    * @return {void}
    */
-  set emitNumRepeats(value) { this.mEmitNumRepeats = value; this.mEmitNumRepeatsLeft = this.mEmitNumRepeats.getValue(); }
+  set emitNumRepeats(value) {
+    this.mEmitNumRepeats = value;
+    this.mEmitNumRepeatsLeft = this.mEmitNumRepeats.getValue();
+  }
 
 
   /**
@@ -477,7 +465,9 @@
    *
    * @return {FloatScatter}
    */
-  get emitDuration() { return this.mEmitDuration; }
+  get emitDuration() {
+    return this.mEmitDuration;
+  }
 
   /**
    * emitDuration
@@ -486,7 +476,10 @@
    *
    * @return {void}
    */
-  set emitDuration(value) { this.mEmitDuration = value; this.mEmitDurationLeft = this.mEmitDuration.getValue(); }
+  set emitDuration(value) {
+    this.mEmitDuration = value;
+    this.mEmitDurationLeft = this.mEmitDuration.getValue();
+  }
 
 
   /**
@@ -494,7 +487,9 @@
    *
    * @return {FloatScatter}
    */
-  get emitInterval() { return this.mEmitInterval; }
+  get emitInterval() {
+    return this.mEmitInterval;
+  }
 
   /**
    * emitInterval
@@ -503,7 +498,10 @@
    *
    * @return {void}
    */
-  set emitInterval(value) { this.mEmitInterval = value; this.mEmitIntervalLeft = this.mEmitInterval.getValue(); }
+  set emitInterval(value) {
+    this.mEmitInterval = value;
+    this.mEmitIntervalLeft = this.mEmitInterval.getValue();
+  }
 
 
   /**
@@ -511,7 +509,9 @@
    *
    * @return {FloatScatter}
    */
-  get emitDelay() { return this.mEmitDelay; }
+  get emitDelay() {
+    return this.mEmitDelay;
+  }
 
   /**
    * emitDelay
@@ -520,7 +520,10 @@
    *
    * @return {void}
    */
-  set emitDelay(value) { this.mEmitDelay = value; this.mEmitDelayLeft = this.mEmitDelay.getValue(); }
+  set emitDelay(value) {
+    this.mEmitDelay = value;
+    this.mEmitDelayLeft = this.mEmitDelay.getValue();
+  }
 
 
   /**
@@ -528,7 +531,9 @@
    *
    * @return {GameObject}
    */
-  get space() { return this.mSpace; }
+  get space() {
+    return this.mSpace;
+  }
 
   /**
    * space
@@ -569,7 +574,7 @@
 
   /**
    * @return {EmitterSortOrder}
-   */  
+   */
   get sortOrder() {
     return this.__sortOrder;
   }
