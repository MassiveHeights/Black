--- conflicted
+++ resolved
@@ -20,10 +20,6 @@
      * Stroke color
      *
      * @private 
-<<<<<<< HEAD
-     * @export 
-=======
->>>>>>> 3a9aaace
      * @type {string} */
     this.L = '-';
 
@@ -31,10 +27,6 @@
      * Stroke alpha.
      *
      * @private 
-<<<<<<< HEAD
-     * @export 
-=======
->>>>>>> 3a9aaace
      * @type {number} */
     this.l = 1;
 
@@ -42,10 +34,6 @@
      * Line width.
      *
      * @private 
-<<<<<<< HEAD
-     * @export 
-=======
->>>>>>> 3a9aaace
      * @type {number} */
     this.w = 1;
 
@@ -53,10 +41,6 @@
      * Fill color.
      *
      * @private 
-<<<<<<< HEAD
-     * @export 
-=======
->>>>>>> 3a9aaace
      * @type {string}*/
     this.F = '0';
 
@@ -64,10 +48,6 @@
      * Fill alpha.
      *
      * @private 
-<<<<<<< HEAD
-     * @export 
-=======
->>>>>>> 3a9aaace
      * @type {number} */
     this.f = 1;
 
@@ -76,10 +56,6 @@
      * {nonzero: 1, evenodd: 0}
      *
      * @private 
-<<<<<<< HEAD
-     * @export 
-=======
->>>>>>> 3a9aaace
      * @type {number} */
     this.r = 1;
 
@@ -88,10 +64,6 @@
      * {butt: 'b', round: 'r', square: 's'}
      *
      * @private 
-<<<<<<< HEAD
-     * @export 
-=======
->>>>>>> 3a9aaace
      * @type {string} */
     this.c = 'b';
 
@@ -100,10 +72,6 @@
      * {miter: 'm', round: 'r', bevel: 'b'}
      *
      * @private 
-<<<<<<< HEAD
-     * @export 
-=======
->>>>>>> 3a9aaace
      * @type {string} */
     this.j = 'm';
 
@@ -111,10 +79,6 @@
      * Miter limit.
      *
      * @private 
-<<<<<<< HEAD
-     * @export 
-=======
->>>>>>> 3a9aaace
      * @type {number} */
     this.m = 4;
 
@@ -122,10 +86,6 @@
      * Global alpha.
      *
      * @private 
-<<<<<<< HEAD
-     * @export 
-=======
->>>>>>> 3a9aaace
      * @type {number} */
     this.a = 1;
 
@@ -133,10 +93,6 @@
      * Line dash.
      *
      * @private 
-<<<<<<< HEAD
-     * @export 
-=======
->>>>>>> 3a9aaace
      * @type {string} */
     this.d = '';
 
