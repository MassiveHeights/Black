--- conflicted
+++ resolved
@@ -13,11 +13,7 @@
   /**
    * Test collision in each pair. Sets inCollision flag to false if there is no collision in pair.
    *
-<<<<<<< HEAD
    * @param {Array<Pair>} pairs All the arcade world colliders pairs.
-=======
-  * @param {Array<Pair>} pairs All the arcade world colliders pairs.
->>>>>>> a065c33e
    * @return {void}
    */
   test(pairs) { }
