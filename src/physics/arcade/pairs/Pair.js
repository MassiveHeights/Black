import { Vector } from "../../../geom/Vector";
import { MathEx } from "../../../math/MathEx";
import { Black } from "../../../Black";

/**
 * Updates to start sleep if velocities is lower, than sleep threshold.
 *
 * @ignore 
 * @type {number} 
 */
let timeToSleep = 5; //

/**
 * How many pixels colliders can overlap each other without resolve.
 *
 * @ignore 
 * @type {number} 
 */
let slop = 1;

/**
 * Position correction koefficient. Lower is softer and with less twitches.
 *
 * @ignore 
 * @type {number} 
 */
let baumgarte = 0.2;

/**
 * Scale koefficient to normalize physics in some local coordinates or different resolutions.
 *
 * @ignore 
 * @type {number} 
 */
let unitsPerMeter = 1;

/**
 * Maximum body speed to begin sleep process, if sleeping is enabled.
 *
 * @ignore 
 * @type {number} 
 */
let sleepThreshold = 0.1;

/**
 * Minimal relative velocity within two bodies, required for bounce effect.
 *
 * @ignore 
 * @type {number} 
 */
let bounceTreshhold = 1;

/**
 * Pair is used for narrow test, and resolve collision within two colliders.
 *
 * @cat physics.arcade.pairs
 */

export class Pair {
  /**
   * Creates new instance of Pair.
   */
  constructor() {
    /**
     * Collider from body a.
     * @public 
     * @type {Collider|null}
     */
    this.a = null;

    /**
     * Collider from body b.
     * @public 
     * @type {Collider|null}
     */
    this.b = null;

    /**
     * Parent of collider a.
     * @public 
     * @type {RigidBody|null}
     */
    this.bodyA = null;

    /**
     * Parent of collider b.
     * @public 
     * @type {RigidBody|null}
     */
    this.bodyB = null;

    /**
     * Flag to indicate collision state.
     * @private 
     * @type {boolean}
     */
    this.mInCollision = false;

    /**
     * Flag to determine one from two bodies can move. invMass !== 0 and isSleeping === false.
     * @private 
     * @type {boolean}
     */
    this.mIsStatic = false;

    /**
     * Cached normal impulse to apply in next iteration or frame if collision still exist.
     * @private 
     * @type {number}
     */
    this.mNormalImpulse = 0;

    /**
     * Cached tangent impulse to apply in next iteration or frame if collision still exist.
     * @private 
     * @type {number}
     */
    this.mTangentImpulse = 0;

    /**
     * Position impulse cache to use within iterations.
     * @private 
     * @type {number}
     */
    this.mPositionImpulse = 0;

    /**
     * This colliders cached friction.
     * @private 
     * @type {number}
     */
    this.mFriction = 0;

    /**
     * This colliders cached bounce factor.
     * @private 
     * @type {number}
     */
    this.mBias = 0;

    /**
     * This colliders cached inverse mass sum.
     * @private 
     * @type {number}
     */
    this.mMass = 0;

    /**
     * Offset within the colliders on preSolve to correct overlap on each iteration.
     * @private 
     * @type {Vector}
     */
    this.mOffset = new Vector();

    /**
     * Normal collision direction from a to b.
     * @private 
     * @type {Vector}
     */
    this.mNormal = new Vector();

    /**
     * Positive number. Penetration within colliders.
     * @private 
     * @type {number}
     */
    this.mOverlap = 0;

    /**
     * Flag to indicate this pair needs refresh.
     * @private 
     * @type {boolean}
     */
    this.mChanged = false;
  }

  /**
   * Tests the collision state. Updates normal and overlap for solve.
   *
   * @public
   *
   * @return {boolean} This pair in collision flag
   */
  test() {
    return this.mInCollision;
  }

  /**
   * Prepares the solve properties depends on bodies physics characteristics and test result.
   *
   * @public
   *
   * @return {void}
   */
  preSolve() {
    const normalX = this.mNormal.x;
    const normalY = this.mNormal.y;
    const tangentX = -normalY;
    const tangentY = +normalX;
    const positionA = this.bodyA.mPosition;
    const positionB = this.bodyB.mPosition;
    const velocityA = this.bodyA.mVelocity;
    const velocityB = this.bodyB.mVelocity;
    const invMassA = this.bodyA.mInvMass;
    const invMassB = this.bodyB.mInvMass;
    const offset = this.mOffset;

    const impulseX = this.mNormalImpulse * normalX + this.mTangentImpulse * tangentX;
    const impulseY = this.mNormalImpulse * normalY + this.mTangentImpulse * tangentY;

    offset.x = positionB.x - positionA.x;
    offset.y = positionB.y - positionA.y;

    velocityA.x -= impulseX * invMassA;
    velocityA.y -= impulseY * invMassA;

    velocityB.x += impulseX * invMassB;
    velocityB.y += impulseY * invMassB;

    const relVelX = velocityB.x - velocityA.x;
    const relVelY = velocityB.y - velocityA.y;
    const relVel = relVelX * normalX + relVelY * normalY;

    const bounceThreshold = Pair.bounceTreshhold * Pair.unitsPerMeter * Black.stage.mScaleX;
    this.mBias = relVel < -bounceThreshold ? -Math.max(this.bodyA.bounce, this.bodyB.bounce) * relVel : 0;
    this.mMass = 1 / (invMassA + invMassB);
    this.mFriction = Math.min(this.bodyA.friction, this.bodyB.friction);
    this.mPositionImpulse = 0;
  }

  /**
   * Updates the bodies velocities to solve collision.
   *
   * @public
   *
   * @return {void}
   */
  solveVelocity() {
    const normalX = this.mNormal.x;
    const normalY = this.mNormal.y;
    const tangentX = -normalY;
    const tangentY = +normalX;
    const velocityA = this.bodyA.mVelocity;
    const velocityB = this.bodyB.mVelocity;
    const invMassA = this.bodyA.mInvMass;
    const invMassB = this.bodyB.mInvMass;

    {
      const relVelX = velocityB.x - velocityA.x;
      const relVelY = velocityB.y - velocityA.y;
      const relVel = relVelX * normalX + relVelY * normalY;
      let impulse = -(relVel - this.mBias) * this.mMass;
      const newImpulse = Math.max(this.mNormalImpulse + impulse, 0);
      impulse = newImpulse - this.mNormalImpulse;
      this.mNormalImpulse = newImpulse;

      const impulseX = impulse * normalX;
      const impulseY = impulse * normalY;

      velocityA.x -= impulseX * invMassA;
      velocityA.y -= impulseY * invMassA;

      velocityB.x += impulseX * invMassB;
      velocityB.y += impulseY * invMassB;
    }

    {
      const relVelX = velocityB.x - velocityA.x;
      const relVelY = velocityB.y - velocityA.y;
      const relVel = relVelX * tangentX + relVelY * tangentY;
      let impulse = -relVel * this.mMass;
      const maxFriction = this.mFriction * this.mNormalImpulse;
      const newImpulse = MathEx.clamp(this.mTangentImpulse + impulse, -maxFriction, maxFriction);
      impulse = newImpulse - this.mTangentImpulse;
      this.mTangentImpulse = newImpulse;

      const impulseX = impulse * tangentX;
      const impulseY = impulse * tangentY;

      velocityA.x -= impulseX * invMassA;
      velocityA.y -= impulseY * invMassA;

      velocityB.x += impulseX * invMassB;
      velocityB.y += impulseY * invMassB;
    }
  }

  /**
   * Updates the bodies positions to solve collision.
   *
   * @public
   *
   * @return {void}
   */
  solvePosition() {
    const normalX = this.mNormal.x;
    const normalY = this.mNormal.y;
    const invMassA = this.bodyA.mInvMass;
    const invMassB = this.bodyB.mInvMass;
    const positionA = this.bodyA.mPosition;
    const positionB = this.bodyB.mPosition;
    const offset = this.mOffset;

    const dx = offset.x - positionB.x + positionA.x;
    const dy = offset.y - positionB.y + positionA.y;

    const overlap = this.mOverlap + (dx * normalX + dy * normalY);
    const correction = (overlap - Pair.slop) * Pair.baumgarte;

    if (correction <= 0)
      return;

    let normalImpulse = correction * this.mMass;
    const impulsePrev = this.mPositionImpulse;
    this.mPositionImpulse = Math.max(impulsePrev + normalImpulse, 0);
    normalImpulse = this.mPositionImpulse - impulsePrev;

    const impulseX = normalImpulse * normalX;
    const impulseY = normalImpulse * normalY;

    positionA.x -= impulseX * invMassA;
    positionA.y -= impulseY * invMassA;

    positionB.x += impulseX * invMassB;
    positionB.y += impulseY * invMassB;
  }

  /**
   * Generates pair id.
   *
   * @public
   * @param {Collider} a Pair collider
   * @param {Collider} b Pair collider
   *
   * @return {string} Pair unique id
   */
  static __id(a, b) {
    return a.mId > b.mId ? `${a.mId}&${b.mId}` : `${b.mId}&${a.mId}`;
  }

<<<<<<< HEAD
/**
 * Updates to start sleep if velocities is lower, than sleep threshold.
 *
 * @ignore 
 * @type {number} 
 */
Pair.timeToSleep = 5; //

/**
 * How many pixels colliders can overlap each other without resolve.
 *
 * @ignore 
 * @type {number} 
 */
Pair.slop = 1;

/**
 * Position correction koefficient. Lower is softer and with less twitches.
 *
 * @ignore 
 * @type {number} 
 */
Pair.baumgarte = 0.2;

/**
 * Scale koefficient to normalize physics in some local coordinates or different resolutions.
 *
 * @ignore 
 * @type {number} 
 */
Pair.unitsPerMeter = 1;

/**
 * Maximum body speed to begin sleep process, if sleeping is enabled.
 *
 * @ignore 
 * @type {number} 
 */
Pair.sleepThreshold = 0.1;

/**
 * Minimal relative velocity within two bodies, required for bounce effect.
 *
 * @ignore 
 * @type {number} 
 */
Pair.bounceTreshhold = 1;
=======
  /**
   * Updates to start sleep if velocities is lower, than sleep threshold.
   *
   * @type {number} 
   */
  static get timeToSleep() { return timeToSleep; }
  static set timeToSleep(value) { timeToSleep = value; }

  /**
   * How many pixels colliders can overlap each other without resolve.
   *  
   * @type {number} 
   */
  static get slop() { return slop; }
  static set slop(value) { slop = value; }

  /**
   * Position correction koefficient. Lower is softer and with less twitches.
   *  
   * @type {number} 
   */
  static get baumgarte() { return baumgarte; };
  static set baumgarte(value) { baumgarte = value; };

  /**
   * Scale koefficient to normalize physics in some local coordinates or different resolutions.
   *  
   * @type {number} 
   */
  static get unitsPerMeter() { return unitsPerMeter; }
  static set unitsPerMeter(value) { unitsPerMeter = value; }

  /**
   * Maximum body speed to begin sleep process, if sleeping is enabled.
   *  
   * @type {number} 
   */
  static get sleepThreshold() { return sleepThreshold; };
  static set sleepThreshold(value) { sleepThreshold = value; };

  /**
   * Minimal relative velocity within two bodies, required for bounce effect.
   *  
   * @type {number} 
   */
  static get bounceTreshhold() { return bounceTreshhold; }
  static set bounceTreshhold(value) { bounceTreshhold = value; }
}
>>>>>>> 3a9aaace
<|MERGE_RESOLUTION|>--- conflicted
+++ resolved
@@ -338,55 +338,6 @@
     return a.mId > b.mId ? `${a.mId}&${b.mId}` : `${b.mId}&${a.mId}`;
   }
 
-<<<<<<< HEAD
-/**
- * Updates to start sleep if velocities is lower, than sleep threshold.
- *
- * @ignore 
- * @type {number} 
- */
-Pair.timeToSleep = 5; //
-
-/**
- * How many pixels colliders can overlap each other without resolve.
- *
- * @ignore 
- * @type {number} 
- */
-Pair.slop = 1;
-
-/**
- * Position correction koefficient. Lower is softer and with less twitches.
- *
- * @ignore 
- * @type {number} 
- */
-Pair.baumgarte = 0.2;
-
-/**
- * Scale koefficient to normalize physics in some local coordinates or different resolutions.
- *
- * @ignore 
- * @type {number} 
- */
-Pair.unitsPerMeter = 1;
-
-/**
- * Maximum body speed to begin sleep process, if sleeping is enabled.
- *
- * @ignore 
- * @type {number} 
- */
-Pair.sleepThreshold = 0.1;
-
-/**
- * Minimal relative velocity within two bodies, required for bounce effect.
- *
- * @ignore 
- * @type {number} 
- */
-Pair.bounceTreshhold = 1;
-=======
   /**
    * Updates to start sleep if velocities is lower, than sleep threshold.
    *
@@ -434,5 +385,4 @@
    */
   static get bounceTreshhold() { return bounceTreshhold; }
   static set bounceTreshhold(value) { bounceTreshhold = value; }
-}
->>>>>>> 3a9aaace
+}