import { SoundAtlasClip } from "../audio/SoundAtlasClip";
import { SoundClip } from "../audio/SoundClip";
import { GraphicsData } from "../display/GraphicsData";
import { MessageDispatcher } from "../messages/MessageDispatcher";
import { AtlasTexture } from "../textures/AtlasTexture";
import { Texture } from "../textures/Texture";
import { Asset } from "./Asset";
import { AssetManagerState } from "./AssetManagerState";
import { AtlasTextureAsset } from "./AtlasTextureAsset";
import { BitmapFontAsset, BitmapFontData } from "./BitmapFontAsset";
import { BVGAsset } from "./BVGAsset";
import { FontAsset } from "./FontAsset";
import { JSONAsset } from "./JSONAsset";
import { AssetLoader } from "./loaders/AssetLoader";
import { SoundAtlasAsset } from "./SoundAtlasAsset";
import { TextureAsset } from "./TextureAsset";
import { XMLAsset } from "./XMLAsset";
import { Message } from "../messages/Message";
import { Debug } from "../core/Debug";
import { Black } from "../Black";
import { SoundAsset } from "./SoundAsset";
import { FontFaceAssetLoader } from "./loaders/FontFaceAssetLoader";
import { ImageAssetLoader } from "./loaders/ImageAssetLoader";
import { XHRAssetLoader } from "./loaders/XHRAssetLoader";
import { AssetType } from "./AssetType";
import { LoaderType } from "./LoaderType";
import { VectorTextureAsset } from "./VectorTextureAsset";
import { LoaderFactory } from "./LoaderFactory";

/**
 * Responsible for loading assets and manages its in memory state.
 *
 * @fires Message.PROGRESS
 * @fires Message.COMPLETE
 * @fires Message.ERROR
 *
 * @cat assets
 * @extends MessageDispatcher
 */
export class AssetManager extends MessageDispatcher {
  /**
   * Creates new AssetManager instance. AssetManager exposes static property
   * called 'default' and many internal classes uses default instance.
   */
  constructor() {
    super();

<<<<<<< HEAD
=======
    if (Black.assets === null)
      Black.assets = this;

>>>>>>> 3a9aaace
    /** 
     * @private 
     * @type {string} 
     */
    this.mDefaultPath = '';

    /** 
     * @private 
     * @type {number} 
     */
    this.mTotalLoaded = 0;

    /** 
     * @private 
     * @type {number} 
     */
    this.mTotalPending = 0;

    /** 
     * @private 
     * @type {number} 
     */
    this.mTotalErrors = 0;

    /** 
     * @private 
     * @type {boolean} 
     */
    this.mIsAllLoaded = false;

    /** 
     * @private 
     * @type {number} 
     */
    this.mLoadingProgress = 0;

    /** 
     * @private 
     * @type {Array<Asset>} 
     */
    this.mQueue = [];

    /** 
     * @private 
<<<<<<< HEAD
     * @type {Array<AssetLoader>} 
     */
    this.mLoadersQueue = [];

    /** 
     * @private 
     * @type {Object.<string, Texture>} 
     */
    this.mTextures = {};

    /** 
     * @private 
     * @type {Object.<string, GraphicsData>} 
     */
    this.mGraphicsData = {};

    /** 
     * @private 
     * @type {Object.<string, Texture>} 
     */
    this.mVectorTextures = {};

    /** 
     * @private 
     * @type {Object.<string, AtlasTexture>} 
     */
    this.mAtlases = {};

    /** 
     * @private 
     * @type {Object.<string, JSONAsset>} 
     */
    this.mJsons = {};

    /** 
     * @private 
     * @type {Object.<string, XMLAsset>} 
     */
    this.mXMLs = {};

    /** 
     * @private 
     * @type {Object.<string, SoundClip>} 
     */
    this.mSounds = {};

    /** 
     * @private 
     * @type {Object.<string, SoundAtlasClip>} 
     */
    this.mSoundAtlases = {};

    /** 
     * @private 
     * @type {Object.<string, FontAsset>} 
     */
    this.mFonts = {};

    /** 
     * @private 
     * @type {Object.<string, BitmapFontData>} 
     */
    this.mBitmapFonts = {};

    /** 
     * @private 
     * @type {Object.<string, CustomAsset>} 
     */
    this.mCustomAssets = {};

    /** 
     * @private 
     * @type {AssetManagerState} 
     */
    this.mState = AssetManagerState.NONE;

    /** 
     * @private 
     * @type {Object.<string, boolean>} 
     */
    this.mDictionary = {};
=======
     * @type {Object.<string, AssetLoader>} 
     */
    this.mLoadersQueue = {};

    /** 
     * @private 
     * @type {AssetManagerState} 
     */
    this.mState = AssetManagerState.NONE;

    this.mLoaderFactory = new LoaderFactory(this);

    this.mAssets = {};
    this.mAssetTypeMap = {};
    this.mLoaderTypeMap = {};

    this.registerDefaultTypes();
  }

  registerDefaultTypes() {
    // Textures
    this.mAssetTypeMap[AssetType.TEXTURE] = TextureAsset;
    this.mAssetTypeMap[AssetType.TEXTURE_ATLAS] = AtlasTextureAsset;

    // Vector
    this.mAssetTypeMap[AssetType.VECTOR_GRAPHICS] = BVGAsset;

    // Vector textures 
    this.mAssetTypeMap[AssetType.VECTOR_TEXTURE] = VectorTextureAsset;
    //this.mAssetTypeMap[AssetType.VECTOR_TEXTURE_ATLAS] = VectorTextureAsset;

    // Fonts
    this.mAssetTypeMap[AssetType.FONT] = FontAsset;
    this.mAssetTypeMap[AssetType.BITMAP_FONT] = BitmapFontAsset;

    // JSON & XML
    this.mAssetTypeMap[AssetType.XML] = XMLAsset;
    this.mAssetTypeMap[AssetType.JSON] = JSONAsset;

    // Sounds
    this.mAssetTypeMap[AssetType.SOUND] = SoundAsset;
    this.mAssetTypeMap[AssetType.SOUND_ATLAS] = SoundAtlasAsset;

    // Loaders
    this.mLoaderTypeMap[LoaderType.FONT_FACE] = FontFaceAssetLoader;
    this.mLoaderTypeMap[LoaderType.IMAGE] = ImageAssetLoader;
    this.mLoaderTypeMap[LoaderType.XHR] = XHRAssetLoader;
  }

  /**
   * Sets asset type. You can use this method to override Asset with your own.
   * 
   * @param {string} name 
   * @param {string} type 
   */
  setAssetType(name, type) {
    this.mAssetTypeMap[name] = type;
  }

  /**
   * Sets loader type. Use this method to override default loaders with custom ones.
   * 
   * @param {string} name 
   * @param {string} type 
   */
  setLoaderType(name, type) {
    this.mLoaderTypeMap[name] = type;
  }

  /**
   * Adds asset into the loading queue.
   * 
   * @param {string} name 
   * @param {Asset} asset 
   * @returns {void}
   */
  enqueueAsset(name, asset) {
    this.__validateState();
    this.__validateName(asset.type, name);

    this.mQueue.push(asset);
  }

  /**
   * Returns new asset instance by given type.
   * 
   * @private
   * @param {string|AssetType} type 
   * @param  {...any} args 
   */
  __getAsset(type, ...args) {
    return new this.mAssetTypeMap[type](...args);
>>>>>>> 3a9aaace
  }

  /**
   * Adds or changes texture to the internal list for future reuse by given name.
   * @param {string} name
   * @param {Texture} texture
   */
  addTexture(name, texture) {
    this.mTextures[name] = texture;
  }

  /**
   * Adds single image to the loading queue.
   *
   * @param {string} name Name of the asset.
   * @param {string} url  The URL of the image.
   * @returns {void}
   */
  enqueueImage(name, url) {
    this.enqueueAsset(name, this.__getAsset(AssetType.TEXTURE, name, this.mDefaultPath + url));
  }

  /**
   * Adds atlas to the loading queue.
   *
   * @param {string} name     Name of the asset.
   * @param {string} imageUrl Atlas URL.
   * @param {string} dataUrl  URL to the .json file which describes the atlas.
   * @returns {void}
   */
  enqueueAtlas(name, imageUrl, dataUrl) {
    this.enqueueAsset(name, this.__getAsset(AssetType.TEXTURE_ATLAS, name, this.mDefaultPath + imageUrl, this.mDefaultPath + dataUrl));
  }

  /**
   * Adds bitmap font to the loading queue.
   *
   * @param {string} name     Name of the font.
   * @param {string} imageUrl Image URL.
   * @param {string} xmlUrl   URL to the .xml file which describes the font.
   * @returns {void}
   */
  enqueueBitmapFont(name, imageUrl, xmlUrl) {
    this.enqueueAsset(name, this.__getAsset(AssetType.BITMAP_FONT, name, this.mDefaultPath + imageUrl, this.mDefaultPath + xmlUrl));
  }

  /**
   * Adds single xml file to the loading queue.
   *
   * @param {string} name Name of the asset.
   * @param {string} url  The URL of the json.
   * @returns {void}
   */
  enqueueXML(name, url) {
    this.enqueueAsset(name, this.__getAsset(AssetType.XML, name, this.mDefaultPath + url));
  }

  /**
   * Adds single json file to the loading queue.
   *
   * @param {string} name Name of the asset.
   * @param {string} url  The URL of the json.
   * @returns {void}
   */
  enqueueJSON(name, url) {
    this.enqueueAsset(name, this.__getAsset(AssetType.JSON, name, this.mDefaultPath + url));
  }

  /**
   * Adds single Black Vector Graphics file to the loading queue.
   *
   * @param {string} name Name of the asset.
   * @param {string} url  The URL of the json.
   *
   * @returns {void}
   */
  enqueueVector(name, url) {
    this.enqueueAsset(name, this.__getAsset(AssetType.VECTOR_GRAPHICS, name, this.mDefaultPath + url));
  }

  /**
   * Adds single Black Vector Graphics file to the loading queue and bakes it into the Texture.
   * 
   * If baked both graphics data and baked texture will be stored inside this AssetManager.
   *
   * @param {string} name Name of the asset.
   * @param {string} url  The URL of the json.
   * @param {boolean=} [bakeSelf=false] Flag to bake full BVG as texture. If false root will not be baked.
   * @param {boolean=} [bakeChildren=false] Flag to bake each node with id to textures. If false none children nodes will be baked.
   * @param {Array<string>=} [namesToBake=null] Concrete nodes ids to bake. Works only if bakeChildren is set to true.
   *
   * @returns {void}
   */
  enqueueVectorTexture(name, url, bakeSelf = false, bakeChildren = false, namesToBake = null) {
    if (bakeSelf === true || bakeChildren === true)
      this.enqueueAsset(name, this.__getAsset(AssetType.VECTOR_TEXTURE, name, this.mDefaultPath + url, bakeSelf, bakeChildren, namesToBake));
  }

  // /**
  //  * Adds single Black Vector Graphics file to the loading queue and bakes it into the AtlasTexture.
  //  * 
  //  * If baked both graphics data and baked texture will be stored inside this AssetManager.
  //  *
  //  * @param {string} name Name of the asset.
  //  * @param {string} url  The URL of the json.
  //  * @param {boolean=} [bakeSelf=false] Flag to bake full BVG as texture. If false root will not be baked.
  //  * @param {boolean=} [bakeChildren=false] Flag to bake each node with id to textures. If false none children nodes will be baked.
  //  * @param {Array<string>=} [namesToBake=null] Concrete nodes ids to bake. Works only if bakeChildren is set to true.
  //  *
  //  * @returns {void}
  //  */
  // enqueueVectorAtlas(name, url, bakeSelf = false, bakeChildren = false, namesToBake = null) {
  //   if (bakeSelf === true || bakeChildren === true)
  //     this.enqueueAsset(name, this.__getAsset(AssetType.VECTOR_TEXTURE_ATLAS, name, this.mDefaultPath + url, bakeSelf, bakeChildren, namesToBake));
  // }

  /**
   * Adds single sound to the loading queue.
   *
   * @param {string} name Name of the sound.
   * @param {string} url  The URL of the sound.
   * @returns {void}
   */
  enqueueSound(name, url) {
    this.enqueueAsset(name, this.__getAsset(AssetType.SOUND, name, this.mDefaultPath + url));
  }

  /**
   * Adds sound atlas to the loading queue.
   *
   * @param {string} name Name of the sound.
   * @param {string} soundUrl  The URL of the sound.
   * @param {string} dataUrl  The URL of the data JSON.
   * @returns {void}
   */
  enqueueSoundAtlas(name, soundUrl, dataUrl) {
    this.enqueueAsset(name, this.__getAsset(AssetType.SOUND_ATLAS, name, this.mDefaultPath + soundUrl, this.mDefaultPath + dataUrl));
  }

  /**
   * Adds local font to the loading queue.
   *
   * @param {string} name Name of the asset.
   * @param {string} url  The URL to the font.
   * @returns {void}
   */
  enqueueFont(name, url) {
    this.enqueueAsset(name, this.__getAsset(AssetType.FONT, name, this.mDefaultPath + url, true));
  }

  /**
   * Adds Google Font to the loading queue.
   *
   * @param {string} name Name of the asset.
   * @returns {void}
   */
  enqueueGoogleFont(name) {
    this.enqueueAsset(name, this.__getAsset(AssetType.FONT, name, '', false));
  }

  /**
   * Starts loading all enqueued assets.
   *
   * @fires complete
   * @return {void}
   */
  loadQueue() {
    this.__validateState();
    this.mState = AssetManagerState.LOADING;

    for (let i = 0; i < this.mQueue.length; i++) {
      let item = this.mQueue[i];

      item.onLoaderRequested(this.mLoaderFactory);

      if (item.loaders.length > 0) {
        item.once(Message.COMPLETE, this.onAssetLoaded, this);
        item.once(Message.ERROR, this.onAssetError, this);
<<<<<<< HEAD
        this.mLoadersQueue.push(...item.loaders);
=======

        item.loaders.forEach(x => {
          this.mLoadersQueue[x.url] = x;
        });
>>>>>>> 3a9aaace

        this.mTotalPending++;
      }
    }

    // Loader will notify Asset when its ready. Asset will notify AssetManager.
    for (const key in this.mLoadersQueue) {
      if (this.mLoadersQueue.hasOwnProperty(key)) {
        const loader = this.mLoadersQueue[key];
        loader.load();
      }
    }
  }

  /**
   * @protected
   * @ignore
   * @param {Message} msg
   * @return {void}
   */
  onAssetLoaded(msg) {
    this.mTotalLoaded++;
    this.mLoadingProgress = this.mTotalLoaded / this.mTotalPending;

    let item = /** @type {Asset}*/ (msg.sender);
    item.off(Message.COMPLETE, Message.ERROR);

    if (this.mAssets[item.type] == null)
      this.mAssets[item.type] = {};

    if (Array.isArray(item.data)) {
      let objects = (item.data);

      objects.forEach(x => {
        this.__validateName(x.name);
        this.mAssets[item.type][x.name] = x.data;
      });
    }
    else
      this.mAssets[item.type][item.name] = item.data;

    /**
     * Posted when loading progress is changed.
     * @event AssetManager#progress
     */
    this.post(Message.PROGRESS, this.mLoadingProgress);

    if (this.mTotalLoaded === this.mTotalPending) {
      this.mQueue.splice(0, this.mQueue.length);
      this.mLoadersQueue = {};
      this.mState = AssetManagerState.FINISHED;
      this.mTotalLoaded = 0;
      this.mTotalErrors = 0;
      this.mTotalPending = 0;
      this.mIsAllLoaded = true;

      /**
       * Posted when all assets finished loading.
       * @event AssetManager#complete
       */
      this.post(Message.COMPLETE);
    }
  }

  onAssetError(msg) {
    this.mTotalErrors++;

    let total = this.mTotalLoaded + this.mTotalErrors;
    this.mLoadingProgress = this.mTotalLoaded / this.mTotalPending;

    let item = /** @type {Asset}*/ (msg.sender);

    item.off(Message.COMPLETE, Message.ERROR);
    Debug.warn(`[AssetManager] Error loading asset '${item.name}'.`);

    /**
     * Posted when error occurred while loading assets.
     * @event AssetManager#complete
     */
    this.post(Message.ERROR, item);

    if (total === this.mTotalPending) {
      this.mQueue.splice(0, this.mQueue.length);
      this.mLoadersQueue = {};
      this.mState = AssetManagerState.FINISHED;
      this.mTotalLoaded = 0;
      this.mTotalErrors = 0;
      this.mTotalPending = 0;
      this.mIsAllLoaded = true;
      this.post(Message.COMPLETE);
    }
  }

  /**
   * Returns BitmapFontData object by given name.
   *
   * @param {string} name The name of the Asset to search.
   * @return {BitmapFontData|null} Returns a BitmapFontData if found or null.
   */
  getBitmapFont(name) {
    /** @type {BitmapFontData} */
    let t = this.mBitmapFonts[name];

    if (t != null)
      return t;

    Debug.warn(`[AssetManager] BitmapFontData '${name}' was not found.`);
    return null;
  }

  /**
   * Returns Texture object by given name.
   *
   * @param {string} name The name of the Asset.
   * @return {Texture|null} Returns a Texture if found or null.
   */
  getTexture(name) {
    let textures = this.mAssets[AssetType.TEXTURE];
    if (textures != null) {
      /** @type {Texture} */
      let t = textures[name];

      if (t != null)
        return t;
    }

    let textureAtlases = this.mAssets[AssetType.TEXTURE_ATLAS];
    if (textureAtlases != null) {
      for (let key in textureAtlases) {
        let t = textureAtlases[key].subTextures[name];

        if (t != null)
          return t;
      }
    }

    let vectorTextures = this.mAssets[AssetType.VECTOR_TEXTURE];
    if (vectorTextures != null) {
      let t = vectorTextures[name];

      if (t != null)
        return t;
    }

    let vectorTextureAtlases = this.mAssets[AssetType.VECTOR_TEXTURE_ATLAS];
    if (vectorTextureAtlases != null) {
      for (let key in vectorTextureAtlases) {
        let t = vectorTextureAtlases[key].subTextures[name];

        if (t != null)
          return t;
      }
    }

    Debug.warn(`[AssetManager] Texture '${name}' was not found.`);
    return null;
  }

  /**
   * Returns Graphics data by given name.
   * @param {string} name 
   * @returns {GraphicsData}
   */
  getGraphicsData(name) {
    let vectors = this.mAssets[AssetType.VECTOR_GRAPHICS];

    if (vectors == null)
      return null;

    /** @type {GraphicsData} */
    let data = vectors[name];

    if (data)
      return data;

    for (let key in vectors) {
      data = vectors[key].searchNode(name);

      if (data) {
        return data;
      }
    }

    Debug.warn(`[AssetManager] GraphicsData '${name}' was not found.`);
    return null;
  }

  /**
   * Returns array of Texture by given name mask.
   * Searches across all loaded images and atlases.
   *
   * @param {string} nameMask The name mask.
   * @returns {Array<Texture>|null}
   */
  getTextures(nameMask) {

    let textures = this.mAssets[AssetType.TEXTURE];
    let textureAtlases = this.mAssets[AssetType.TEXTURE_ATLAS];
    let vectorTextures = this.mAssets[AssetType.VECTOR_TEXTURE];
    let vectorTextureAtlases = this.mAssets[AssetType.VECTOR_TEXTURE_ATLAS];

    let out = [];
    let names = [];

    let re = new RegExp('^' + nameMask.split('*').join('.*') + '$');

    // collect single textures
    if (textures != null) {
      for (let key in textures)
        if (re.test(key))
          names.push({ name: key, atlas: null, isBakedVector: false });
    }

    if (vectorTextures != null) {
      for (let key in vectorTextures)
        if (re.test(key))
          names.push({ name: key, atlas: null, isBakedVector: true });
    }

    // collect textures from all atlases
    if (textureAtlases != null) {
      for (let key in textureAtlases) {
        let atlas = textureAtlases[key];

        for (let key2 in atlas.subTextures)
          if (re.test(key2))
            names.push({ name: key2, atlas: atlas, isBakedVector: false });
      }
    }

    // collect texture from vector atlases
    if (vectorTextureAtlases != null) {
      for (let key in vectorTextureAtlases) {
        let atlas = vectorTextureAtlases[key];

        for (let key2 in atlas.subTextures)
          if (re.test(key2))
            names.push({ name: key2, atlas: atlas, isBakedVector: true });
      }
    }

    AtlasTexture.naturalSort(names, 'name');

    for (let i = 0; i < names.length; i++) {
      let ao = names[i];

      if (ao.atlas === null) {
        if (ao.isBakedVector === true)
          out.push(vectorTextures[ao.name]);
        else
          out.push(textures[ao.name]);
      }
      else
        out.push(ao.atlas.mSubTextures[ao.name]);
    }

    if (out.length > 0)
      return out;

    return null;
  }

  /**
   * Returns AtlasTexture by given name.
   *
   * @param {string} name The name of the Asset.
   * @return {AtlasTexture|null} Returns atlas or null.
   */
  getAtlas(name) {
    let atlasses = this.mAssets[AssetType.TEXTURE_ATLAS];
    if (atlasses == null)
      return null;

    if (atlasses[name] != null)
      return atlasses[name];

    Debug.warn(`[AssetManager] Atlas '${name}' was not found.`);
    return null;
  }

  /**
   * Returns `SoundClip` by given name.
   *
   * @param {string} name The name of the sound.
   * @return {SoundClip} Returns sound or null.
   */
  getSound(name) {
    let sounds = this.mAssets[AssetType.SOUND];
    let soundAtlases = this.mAssets[AssetType.SOUND_ATLAS];

    if (sounds != null) {
      /** @type {SoundClip} */
      let s = sounds[name];

      if (s != null)
        return s;
    }

    if (soundAtlases != null) {
      for (let key in soundAtlases) {
        let s = soundAtlases[key].subSounds[name];
        if (s != null)
          return s;
      }
    }

    Debug.warn(`[AssetManager] Sound '${name}' was not found.`);
    return null;
  }

  /**
   * Returns `SoundAtlasClip` by given name.
   *
   * @param {string} name The name of the sound.
   * @return {SoundClip} Returns sound or null.
   */
  getSoundAtlas(name) {
    if (this.mAssets[AssetType.SOUND_ATLAS] == null)
      return null;

    return this.mAssets[AssetType.SOUND_ATLAS][name];
  }

  /**
   * Returns Object parsed from JSON by given name.
   *
   * @param {string} name The name of the JSON asset.
   * @return {Object} Returns object or null.
   */
  getJSON(name) {
    if (this.mAssets[AssetType.JSON] == null)
      return null;

    return this.mAssets[AssetType.JSON][name];
  }

  /**
   * Returns Object parsed from `CutsomAsset` by given name.
   *
   * @param {string} type The type of the asset.
   * @param {string} name The name of the asset.
   * @return {Object|null} Returns object or null.
   */
  getCustomAsset(type, name) {
    if (this.mAssets[type] == null)
      return null;

    return this.mAssets[type][name];
  }

  __validateState() {
    Debug.assert(this.mState === AssetManagerState.NONE || this.mState === AssetManagerState.FINISHED, 'Illegal state.');
  }

  __validateName(type, name) {
    if (this.mAssets[type] && this.mAssets[type][name])
      Debug.assert(this.mDictionary[name] == null, 'Asset with such name is already added.');
  }

  /**
   * Destroys all loaded resources.
   */
<<<<<<< HEAD
  dispose() { }
=======
  dispose() {
    // todo: for each asset call abort
    this.mQueue.forEach(x => {
      x.abort();
    });
  }
>>>>>>> 3a9aaace

  /**
   * Gets/Sets default path for loading. Useful when URLs getting too long.
   * The asset path will be concatenated with defaultPath.
   *
   * @return {string}
   */
  get defaultPath() {
    return this.mDefaultPath;
  }

  /**
   * @param {string} value
   * @return {void}
   */
  set defaultPath(value) {
    this.mDefaultPath = value;
  }

  /**
   * Returns True if all assets were loaded.
   *
   * @return {boolean}
   */
  get isAllLoaded() {
    return this.mIsAllLoaded;
  }

  /**
   * Returns number of errors occurred during loading.
   * @returns {number}
   */
  get numErrors() {
    return this.mTotalErrors;
  }

  /**
   * Returns current state.
   *
   * @returns {AssetManagerState}
   */
  get state() {
    return this.mState;
  }

  /**
   * Always returns 'AssetManager', can be used to overhear AssetManager's messages.
   *
   * @override
   * @readonly
   * @return {string|null}
   */
  get path() {
    return 'AssetManager';
  }
<<<<<<< HEAD

  /**
   * Default instance. Sprite and other classes uses this instance to find textures by name.
   * @static
   * @returns {AssetManager}
   */
  static get default() {
    if (AssetManager.mDefault === null)
      AssetManager.mDefault = new AssetManager();

    return AssetManager.mDefault;
  }

  /**
   * Sets default instance.
   * 
   * @param {AssetManager} value
   */
  static set default(value) {
    AssetManager.mDefault = value;
  }
}

/**
 * Default instance. Sprite and other classes uses this instance to find textures by name.
 * 
 * @private
 * @static
 * @type {AssetManager}
 */
AssetManager.mDefault = null;
=======
}
>>>>>>> 3a9aaace
<|MERGE_RESOLUTION|>--- conflicted
+++ resolved
@@ -45,12 +45,9 @@
   constructor() {
     super();
 
-<<<<<<< HEAD
-=======
     if (Black.assets === null)
       Black.assets = this;
 
->>>>>>> 3a9aaace
     /** 
      * @private 
      * @type {string} 
@@ -95,89 +92,6 @@
 
     /** 
      * @private 
-<<<<<<< HEAD
-     * @type {Array<AssetLoader>} 
-     */
-    this.mLoadersQueue = [];
-
-    /** 
-     * @private 
-     * @type {Object.<string, Texture>} 
-     */
-    this.mTextures = {};
-
-    /** 
-     * @private 
-     * @type {Object.<string, GraphicsData>} 
-     */
-    this.mGraphicsData = {};
-
-    /** 
-     * @private 
-     * @type {Object.<string, Texture>} 
-     */
-    this.mVectorTextures = {};
-
-    /** 
-     * @private 
-     * @type {Object.<string, AtlasTexture>} 
-     */
-    this.mAtlases = {};
-
-    /** 
-     * @private 
-     * @type {Object.<string, JSONAsset>} 
-     */
-    this.mJsons = {};
-
-    /** 
-     * @private 
-     * @type {Object.<string, XMLAsset>} 
-     */
-    this.mXMLs = {};
-
-    /** 
-     * @private 
-     * @type {Object.<string, SoundClip>} 
-     */
-    this.mSounds = {};
-
-    /** 
-     * @private 
-     * @type {Object.<string, SoundAtlasClip>} 
-     */
-    this.mSoundAtlases = {};
-
-    /** 
-     * @private 
-     * @type {Object.<string, FontAsset>} 
-     */
-    this.mFonts = {};
-
-    /** 
-     * @private 
-     * @type {Object.<string, BitmapFontData>} 
-     */
-    this.mBitmapFonts = {};
-
-    /** 
-     * @private 
-     * @type {Object.<string, CustomAsset>} 
-     */
-    this.mCustomAssets = {};
-
-    /** 
-     * @private 
-     * @type {AssetManagerState} 
-     */
-    this.mState = AssetManagerState.NONE;
-
-    /** 
-     * @private 
-     * @type {Object.<string, boolean>} 
-     */
-    this.mDictionary = {};
-=======
      * @type {Object.<string, AssetLoader>} 
      */
     this.mLoadersQueue = {};
@@ -270,7 +184,6 @@
    */
   __getAsset(type, ...args) {
     return new this.mAssetTypeMap[type](...args);
->>>>>>> 3a9aaace
   }
 
   /**
@@ -449,14 +362,10 @@
       if (item.loaders.length > 0) {
         item.once(Message.COMPLETE, this.onAssetLoaded, this);
         item.once(Message.ERROR, this.onAssetError, this);
-<<<<<<< HEAD
-        this.mLoadersQueue.push(...item.loaders);
-=======
 
         item.loaders.forEach(x => {
           this.mLoadersQueue[x.url] = x;
         });
->>>>>>> 3a9aaace
 
         this.mTotalPending++;
       }
@@ -819,16 +728,12 @@
   /**
    * Destroys all loaded resources.
    */
-<<<<<<< HEAD
-  dispose() { }
-=======
   dispose() {
     // todo: for each asset call abort
     this.mQueue.forEach(x => {
       x.abort();
     });
   }
->>>>>>> 3a9aaace
 
   /**
    * Gets/Sets default path for loading. Useful when URLs getting too long.
@@ -884,38 +789,4 @@
   get path() {
     return 'AssetManager';
   }
-<<<<<<< HEAD
-
-  /**
-   * Default instance. Sprite and other classes uses this instance to find textures by name.
-   * @static
-   * @returns {AssetManager}
-   */
-  static get default() {
-    if (AssetManager.mDefault === null)
-      AssetManager.mDefault = new AssetManager();
-
-    return AssetManager.mDefault;
-  }
-
-  /**
-   * Sets default instance.
-   * 
-   * @param {AssetManager} value
-   */
-  static set default(value) {
-    AssetManager.mDefault = value;
-  }
-}
-
-/**
- * Default instance. Sprite and other classes uses this instance to find textures by name.
- * 
- * @private
- * @static
- * @type {AssetManager}
- */
-AssetManager.mDefault = null;
-=======
-}
->>>>>>> 3a9aaace
+}