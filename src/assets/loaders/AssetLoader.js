--- conflicted
+++ resolved
@@ -36,15 +36,9 @@
 
     /** 
      * @private 
-<<<<<<< HEAD
-     * @type {Asset} 
-     */
-    this.mOwner = null;
-=======
      * @type {number} 
      */
     this.mNumOwners = 0;
->>>>>>> 3a9aaace
   }
 
   /**
