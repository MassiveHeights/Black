--- conflicted
+++ resolved
@@ -40,18 +40,6 @@
 
     /** 
      * @private 
-<<<<<<< HEAD
-     * @type {ImageAssetLoader} 
-     */
-    this.mImageLoader = new ImageAssetLoader(imageUrl);
-
-    /** 
-     * @private 
-     * @type {XHRAssetLoader} 
-     */
-    this.mXHR = new XHRAssetLoader(xmlUrl);
-    this.mXHR.mimeType = 'text/xml';
-=======
      * @type {ImageAssetLoader|null}
      */
     this.mImageLoader = null;
@@ -62,7 +50,6 @@
      */
     this.mXHR = null;
   }
->>>>>>> 3a9aaace
 
   /**
    * @inheritDoc
