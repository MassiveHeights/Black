import { Asset } from "./Asset";
import { Black } from "../Black";
import { Debug } from "../core/Debug";
import { XHRAssetLoader } from "./loaders/XHRAssetLoader";
import { MasterAudio } from "../audio/MasterAudio";
import { SoundClip } from "../audio/SoundClip";
import { AssetType } from "./AssetType";
import { LoaderType } from "./LoaderType";

/**
 * Sound file asset class responsible for loading audio files.
 *
 * @cat assets
 * @extends Asset
 */
export class SoundAsset extends Asset {
  /**
   * Creates SoundAsset instance.
   *
   * @param {string} name Sound name.
   * @param {string} url  URL to load audio from.
   */
  constructor(name, url) {
    super(AssetType.SOUND, name);

    if (Black.device.webAudioSupported === false)
      return;

    if (Black.engine.hasSystem(MasterAudio) === false) {
      Debug.warn('[SoundAsset] Loading sound files without MasterAudio system.');
      return;
    }

<<<<<<< HEAD
    /** 
     * @private 
     * @type {XHRAssetLoader} 
     */
    this.mXHR = new XHRAssetLoader(url);
=======
    /**
     * @private
     * @type {string}
     */
    this.mUrl = url;

    /** 
     * @private 
     * @type {XHRAssetLoader|null} 
     */
    this.mXHR = null;
  }

  /**
   * @inheritDoc
   */
  onLoaderRequested(factory) {
    this.mXHR = factory.get(LoaderType.XHR, this.mUrl);
>>>>>>> 3a9aaace
    this.mXHR.responseType = 'arraybuffer';
    this.addLoader(this.mXHR);
  }

  /**
   * @inheritDoc
   */
  onAllLoaded() {
    let undecodedAudio = /** @type {!ArrayBuffer} */ (this.mXHR.data);
    Black.audio.context.decodeAudioData(undecodedAudio, (buffer) => {
      super.ready(new SoundClip(buffer));
    });
  }
}<|MERGE_RESOLUTION|>--- conflicted
+++ resolved
@@ -31,13 +31,6 @@
       return;
     }
 
-<<<<<<< HEAD
-    /** 
-     * @private 
-     * @type {XHRAssetLoader} 
-     */
-    this.mXHR = new XHRAssetLoader(url);
-=======
     /**
      * @private
      * @type {string}
@@ -56,7 +49,6 @@
    */
   onLoaderRequested(factory) {
     this.mXHR = factory.get(LoaderType.XHR, this.mUrl);
->>>>>>> 3a9aaace
     this.mXHR.responseType = 'arraybuffer';
     this.addLoader(this.mXHR);
   }
