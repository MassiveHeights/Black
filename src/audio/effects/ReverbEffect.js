import { SoundEffect } from "../SoundEffect";
import { MathEx } from "../../math/MathEx";
import { Black } from "../../Black";

/**
 * Reverberation sound effect.
 * 
 * @cat audio.effects
 * @extends {SoundEffect}
 */
export class ReverbEffect extends SoundEffect {
  /**
   * Creates instance of ReverbEffect.
   * 
   * @param {AudioBuffer} IRBuffer Impulse Response audio buffer.
   */
  constructor(IRBuffer) {
    super();

    /** @inheritDoc */
    this.mInputNode = Black.audio._newGainNode();

    /** @inheritDoc */
<<<<<<< HEAD
    this.mOutputNode = MasterAudio._newGainNode();
=======
    this.mOutputNode = Black.audio._newGainNode();
>>>>>>> 3a9aaace

    /** 
     * @private 
     * @type {ConvolverNode} 
     */
<<<<<<< HEAD
    this.mConvolver = MasterAudio.context.createConvolver();
=======
    this.mConvolver = Black.audio.context.createConvolver();
>>>>>>> 3a9aaace

    /** 
     * @private 
     * @type {GainNode} 
     */
<<<<<<< HEAD
    this.mDry = MasterAudio._newGainNode();
=======
    this.mDry = Black.audio._newGainNode();
>>>>>>> 3a9aaace

    /** 
     * @private 
     * @type {GainNode} 
     */
<<<<<<< HEAD
    this.mWet = MasterAudio._newGainNode();
=======
    this.mWet = Black.audio._newGainNode();
>>>>>>> 3a9aaace

    /** 
     * @private 
     * @type {BiquadFilterNode} 
     */
<<<<<<< HEAD
    this.mTone = MasterAudio.context.createBiquadFilter();
=======
    this.mTone = Black.audio.context.createBiquadFilter();
>>>>>>> 3a9aaace

    this.mConvolver.buffer = IRBuffer;

    this.mInputNode.connect(this.mDry);
    this.mDry.connect(this.mOutputNode);

    this.mInputNode.connect(this.mTone);
    this.mTone.connect(this.mConvolver);
    this.mConvolver.connect(this.mWet);
    this.mWet.connect(this.mOutputNode);

    this.mDry.gain.setValueAtTime(1, 0);
    this.mWet.gain.setValueAtTime(0, 0);
    this.mTone.type = 'lowpass';
    this.mTone.frequency.setValueAtTime(350, 0);
    this.mTone.Q.setValueAtTime(Math.SQRT1_2, 0);
  }

  /**
   * @public
   * @param {number} value
   * @returns {void}
   */
  set wet(value) {
    value = MathEx.clamp(value, 0, 1);
    this.mWet.gain.setValueAtTime(value, 0);
  }

  /**
   * @public
   * @param {number} value
   * @returns {void}
   */
  set dry(value) {
    value = MathEx.clamp(value, 0, 1);
    this.mDry.gain.setValueAtTime(value, 0);
  }

  /**
   * @public
   * @param {number} value
   * @returns {void}
   */
  set tone(value) {
    value = MathEx.clamp(value, 10, Black.audio.context.sampleRate / 2);
    this.mTone.frequency.setValueAtTime(value, 0);
  }

  /**
   * Gets/Sets level of convolved sound.
   * 
   * @public
   * @returns {number}
   */
  get wet() {
    return this.mWet.gain.value;
  }

  /**
   * Gets/Sets level of original sound with no effect.
   * 
   * @public
   * @returns {number}
   */
  get dry() {
    return this.mDry.gain.value;
  }

  /**
   * Gets/Sets frequency effect is applied on.
   * 
   * @public
   * @returns {number}
   */
  get tone() {
    return this.mTone.frequency.value;
  }
}<|MERGE_RESOLUTION|>--- conflicted
+++ resolved
@@ -1,146 +1,126 @@
-import { SoundEffect } from "../SoundEffect";
-import { MathEx } from "../../math/MathEx";
-import { Black } from "../../Black";
-
-/**
- * Reverberation sound effect.
- * 
- * @cat audio.effects
- * @extends {SoundEffect}
- */
-export class ReverbEffect extends SoundEffect {
-  /**
-   * Creates instance of ReverbEffect.
-   * 
-   * @param {AudioBuffer} IRBuffer Impulse Response audio buffer.
-   */
-  constructor(IRBuffer) {
-    super();
-
-    /** @inheritDoc */
-    this.mInputNode = Black.audio._newGainNode();
-
-    /** @inheritDoc */
-<<<<<<< HEAD
-    this.mOutputNode = MasterAudio._newGainNode();
-=======
-    this.mOutputNode = Black.audio._newGainNode();
->>>>>>> 3a9aaace
-
-    /** 
-     * @private 
-     * @type {ConvolverNode} 
-     */
-<<<<<<< HEAD
-    this.mConvolver = MasterAudio.context.createConvolver();
-=======
-    this.mConvolver = Black.audio.context.createConvolver();
->>>>>>> 3a9aaace
-
-    /** 
-     * @private 
-     * @type {GainNode} 
-     */
-<<<<<<< HEAD
-    this.mDry = MasterAudio._newGainNode();
-=======
-    this.mDry = Black.audio._newGainNode();
->>>>>>> 3a9aaace
-
-    /** 
-     * @private 
-     * @type {GainNode} 
-     */
-<<<<<<< HEAD
-    this.mWet = MasterAudio._newGainNode();
-=======
-    this.mWet = Black.audio._newGainNode();
->>>>>>> 3a9aaace
-
-    /** 
-     * @private 
-     * @type {BiquadFilterNode} 
-     */
-<<<<<<< HEAD
-    this.mTone = MasterAudio.context.createBiquadFilter();
-=======
-    this.mTone = Black.audio.context.createBiquadFilter();
->>>>>>> 3a9aaace
-
-    this.mConvolver.buffer = IRBuffer;
-
-    this.mInputNode.connect(this.mDry);
-    this.mDry.connect(this.mOutputNode);
-
-    this.mInputNode.connect(this.mTone);
-    this.mTone.connect(this.mConvolver);
-    this.mConvolver.connect(this.mWet);
-    this.mWet.connect(this.mOutputNode);
-
-    this.mDry.gain.setValueAtTime(1, 0);
-    this.mWet.gain.setValueAtTime(0, 0);
-    this.mTone.type = 'lowpass';
-    this.mTone.frequency.setValueAtTime(350, 0);
-    this.mTone.Q.setValueAtTime(Math.SQRT1_2, 0);
-  }
-
-  /**
-   * @public
-   * @param {number} value
-   * @returns {void}
-   */
-  set wet(value) {
-    value = MathEx.clamp(value, 0, 1);
-    this.mWet.gain.setValueAtTime(value, 0);
-  }
-
-  /**
-   * @public
-   * @param {number} value
-   * @returns {void}
-   */
-  set dry(value) {
-    value = MathEx.clamp(value, 0, 1);
-    this.mDry.gain.setValueAtTime(value, 0);
-  }
-
-  /**
-   * @public
-   * @param {number} value
-   * @returns {void}
-   */
-  set tone(value) {
-    value = MathEx.clamp(value, 10, Black.audio.context.sampleRate / 2);
-    this.mTone.frequency.setValueAtTime(value, 0);
-  }
-
-  /**
-   * Gets/Sets level of convolved sound.
-   * 
-   * @public
-   * @returns {number}
-   */
-  get wet() {
-    return this.mWet.gain.value;
-  }
-
-  /**
-   * Gets/Sets level of original sound with no effect.
-   * 
-   * @public
-   * @returns {number}
-   */
-  get dry() {
-    return this.mDry.gain.value;
-  }
-
-  /**
-   * Gets/Sets frequency effect is applied on.
-   * 
-   * @public
-   * @returns {number}
-   */
-  get tone() {
-    return this.mTone.frequency.value;
-  }
+import { SoundEffect } from "../SoundEffect";
+import { MathEx } from "../../math/MathEx";
+import { Black } from "../../Black";
+
+/**
+ * Reverberation sound effect.
+ * 
+ * @cat audio.effects
+ * @extends {SoundEffect}
+ */
+export class ReverbEffect extends SoundEffect {
+  /**
+   * Creates instance of ReverbEffect.
+   * 
+   * @param {AudioBuffer} IRBuffer Impulse Response audio buffer.
+   */
+  constructor(IRBuffer) {
+    super();
+
+    /** @inheritDoc */
+    this.mInputNode = Black.audio._newGainNode();
+
+    /** @inheritDoc */
+    this.mOutputNode = Black.audio._newGainNode();
+
+    /** 
+     * @private 
+     * @type {ConvolverNode} 
+     */
+    this.mConvolver = Black.audio.context.createConvolver();
+
+    /** 
+     * @private 
+     * @type {GainNode} 
+     */
+    this.mDry = Black.audio._newGainNode();
+
+    /** 
+     * @private 
+     * @type {GainNode} 
+     */
+    this.mWet = Black.audio._newGainNode();
+
+    /** 
+     * @private 
+     * @type {BiquadFilterNode} 
+     */
+    this.mTone = Black.audio.context.createBiquadFilter();
+
+    this.mConvolver.buffer = IRBuffer;
+
+    this.mInputNode.connect(this.mDry);
+    this.mDry.connect(this.mOutputNode);
+
+    this.mInputNode.connect(this.mTone);
+    this.mTone.connect(this.mConvolver);
+    this.mConvolver.connect(this.mWet);
+    this.mWet.connect(this.mOutputNode);
+
+    this.mDry.gain.setValueAtTime(1, 0);
+    this.mWet.gain.setValueAtTime(0, 0);
+    this.mTone.type = 'lowpass';
+    this.mTone.frequency.setValueAtTime(350, 0);
+    this.mTone.Q.setValueAtTime(Math.SQRT1_2, 0);
+  }
+
+  /**
+   * @public
+   * @param {number} value
+   * @returns {void}
+   */
+  set wet(value) {
+    value = MathEx.clamp(value, 0, 1);
+    this.mWet.gain.setValueAtTime(value, 0);
+  }
+
+  /**
+   * @public
+   * @param {number} value
+   * @returns {void}
+   */
+  set dry(value) {
+    value = MathEx.clamp(value, 0, 1);
+    this.mDry.gain.setValueAtTime(value, 0);
+  }
+
+  /**
+   * @public
+   * @param {number} value
+   * @returns {void}
+   */
+  set tone(value) {
+    value = MathEx.clamp(value, 10, Black.audio.context.sampleRate / 2);
+    this.mTone.frequency.setValueAtTime(value, 0);
+  }
+
+  /**
+   * Gets/Sets level of convolved sound.
+   * 
+   * @public
+   * @returns {number}
+   */
+  get wet() {
+    return this.mWet.gain.value;
+  }
+
+  /**
+   * Gets/Sets level of original sound with no effect.
+   * 
+   * @public
+   * @returns {number}
+   */
+  get dry() {
+    return this.mDry.gain.value;
+  }
+
+  /**
+   * Gets/Sets frequency effect is applied on.
+   * 
+   * @public
+   * @returns {number}
+   */
+  get tone() {
+    return this.mTone.frequency.value;
+  }
 }