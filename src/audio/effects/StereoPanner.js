--- conflicted
+++ resolved
@@ -19,41 +19,25 @@
      * @private 
      * @type {GainNode} 
      */
-<<<<<<< HEAD
-    this.mGainL = MasterAudio._newGainNode();
-=======
     this.mGainL = Black.audio._newGainNode();
->>>>>>> 3a9aaace
 
     /** 
      * @private 
      * @type {GainNode} 
      */
-<<<<<<< HEAD
-    this.mGainR = MasterAudio._newGainNode();
-=======
     this.mGainR = Black.audio._newGainNode();
->>>>>>> 3a9aaace
 
     /** 
      * @private 
      * @type {ChannelSplitterNode} 
      */
-<<<<<<< HEAD
-    this.mSplitter = MasterAudio.context.createChannelSplitter(2);
-=======
     this.mSplitter = Black.audio.context.createChannelSplitter(2);
->>>>>>> 3a9aaace
     
     /** 
      * @private 
      * @type {ChannelMergerNode} 
      */
-<<<<<<< HEAD
-    this.mMerger = MasterAudio.context.createChannelMerger(2);
-=======
     this.mMerger = Black.audio.context.createChannelMerger(2);
->>>>>>> 3a9aaace
 
     this.mSplitter.connect(this.mGainL, 0);
     this.mSplitter.connect(this.mGainR, 1);
