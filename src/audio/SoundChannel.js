import { SoundInstance } from "./SoundInstance";
import { SoundEffect } from "./SoundEffect";
import { Debug } from "../core/Debug";
import { Black } from "../Black";
import { Message } from "../messages/Message";

/**
 * Sound channel
 * 
 * @cat audio
 */
export class SoundChannel {
  /**
   * Creates instance of SoundChannel with specific name
   * 
   * @param {string} name The name of the channel.
   */
  constructor(name) {

    /** 
     * @private 
     * @type {string} 
     */
    this.mName = name;

    /** 
     * @private 
     * @type {!GainNode} 
     */
<<<<<<< HEAD
    this.mGain = MasterAudio._newGainNode();
=======
    this.mGain = Black.audio._newGainNode();
>>>>>>> 3a9aaace

    /** 
     * @private 
     * @type {Array<SoundInstance>} 
     */
    this.mSounds = [];

    /** 
     * @private 
     * @type {Array<SoundEffect>} 
     */
    this.mEffects = [];
  }

  /**
   * Allows the sound to be played on this channel
   * 
   * @public
   * @param {SoundInstance} soundInstance Concrete SoundInstance.
   * @returns {void}
   */
  attachSound(soundInstance) {
    Debug.assert(soundInstance != null, 'Sound cannot be null');

    soundInstance._outputNode.connect(this._inputNode);
    this.mSounds.push(soundInstance);

    soundInstance.on(Message.COMPLETE, () => {
      this.mSounds.splice(this.mSounds.indexOf(soundInstance), 1);
      soundInstance._outputNode.disconnect(0);
    });
  }

  /**
   * Removes given sound instance from this channel
   * 
   * @public
   * @param {SoundInstance} soundInstance Concrete SoundInstance.
   * @returns {void}
   */
  detachSound(soundInstance) {
    Debug.assert(soundInstance != null, 'Sound cannot be null');
    
    let ix = this.mSounds.indexOf(soundInstance);
    if (ix > -1) {
      this.mSounds.splice(ix, 1);
      soundInstance._outputNode.disconnect(0);
    }
  }

  /**
   * Stops all sounds on this channel
   * 
   * @public
   * @returns {void}
   */
  stopAll() {
    for (let snd = this.mSounds[0]; this.mSounds.length; snd = this.mSounds.shift()) {
      snd.stop();
    }
  }

  /**
   * Adds sound effect to this channel
   * 
   * @public
   * @param {SoundEffect} effect SoundEffect instance.
   * @returns {SoundEffect}
   */
  addEffect(effect) {
    Debug.assert(effect != null, 'Effect cannot be null');

    effect._outputNode.connect(this._inputNode);
    this.mEffects.unshift(effect);
    this.__reconnectSounds();
    return effect;
  }

  /**
   * Removes sound effect from this channel
   * 
   * @public
   * @param {SoundEffect} effect SoundEffect instance.
   * @returns {SoundEffect}
   */
  removeEffect(effect) {
    Debug.assert(effect != null, 'Effect cannot be null');

    effect._outputNode.disconnect(0);
    this.mEffects.splice(this.mEffects.indexOf(effect), 1);
    this.__reconnectSounds();
    return effect;
  }

  /**
   * Removes all sound effect from this channel
   * 
   * @public
   * @returns {void}
   */
  removeAllEffects() {
    for (; this.mEffects.length; this.mEffects.shift()) {
      this.mEffects[0]._outputNode.disconnect(0);
    }
    this.__reconnectSounds();
  }

  /**
   * @ignore
   * @private
   * @returns {void}
   */
  __reconnectSounds() {
    this.mSounds.forEach(x => {
      x._outputNode.disconnect(0);
      x._outputNode.connect(this._inputNode);
    });
  }

  /**
   * @public
   * @param {number} value
   * @returns {void}
   */
  set volume(value) {
    this.mGain.gain.setValueAtTime(value, 0);
  }

  /**
   * Gets/Sets the volume for this channel
   * 
   * @public
   * @returns {number}
   */
  get volume() {
    return this.mGain.gain.value;
  }

  /**
   * @ignore
   * @readonly
   * @returns {!AudioNode}
   */
  get _inputNode() {
    return this.mEffects.length ? /** @type {!AudioNode} */ (this.mEffects[0]._inputNode) : this.mGain;
  }

  /**
   * @ignore
   * @readonly
   * @returns {!AudioNode}
   */
  get _outputNode() {
    return this.mGain;
  }
}<|MERGE_RESOLUTION|>--- conflicted
+++ resolved
@@ -27,11 +27,7 @@
      * @private 
      * @type {!GainNode} 
      */
-<<<<<<< HEAD
-    this.mGain = MasterAudio._newGainNode();
-=======
     this.mGain = Black.audio._newGainNode();
->>>>>>> 3a9aaace
 
     /** 
      * @private 
