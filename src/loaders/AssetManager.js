--- conflicted
+++ resolved
@@ -72,20 +72,19 @@
      */
     this.mJsons = {};
 
-<<<<<<< HEAD
-
-=======
->>>>>>> 735f3f1f
-    /**
-     * @private
-     * @member
-     * @dict
-     */
-<<<<<<< HEAD
+    /**
+     * @private
+     * @member
+     * @dict
+     */
     this.mSounds = {};
-=======
+
+    /**
+     * @private
+     * @member
+     * @dict
+     */
     this.mFonts = {};
->>>>>>> 735f3f1f
   }
 
   /**
@@ -126,7 +125,6 @@
   }
 
   /**
-<<<<<<< HEAD
    * Adds single sound to the loading queue.
    *
    * @param {string} name Name of the sound.
@@ -138,8 +136,7 @@
     this.mQueue.push(new SoundAsset(name, this.mDefaultPath + url));
   }
 
-  enqueueLocalFont(name, url) {
-=======
+  /*
    * Adds local font to the loading queue.
    *
    * @param {string} name Name of the asset.
@@ -148,7 +145,6 @@
    * @returns {void}
    */
   enqueueFont(name, url) {
->>>>>>> 735f3f1f
     this.mQueue.push(new FontAsset(name, this.mDefaultPath + url, true));
   }
 
@@ -159,7 +155,7 @@
    *
    * @returns {void}
    */
-  enqueueGoogleFont(name) {    
+  enqueueGoogleFont(name) {
     this.mQueue.push(new FontAsset(name, null, false));
   }
 
@@ -200,15 +196,11 @@
       this.mAtlases[item.name] = item.data;
     else if (item.constructor === JSONAsset)
       this.mJsons[item.name] = item.data;
-<<<<<<< HEAD
     else if (item.constructor === SoundAsset)
       this.mSounds[item.name] = item.data;
-    else if (item.constructor === FontAsset) {} else
-=======
     else if (item.constructor === FontAsset) {
       this.mFonts[item.name] = item.data;
     } else
->>>>>>> 735f3f1f
       console.error('Unable to handle asset type.', item);
 
     this.post(Message.PROGRESS, this.mLoadingProgress);
