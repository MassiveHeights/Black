--- conflicted
+++ resolved
@@ -18,19 +18,11 @@
     Debug.isNumber(x, y);
     
     /** 
-<<<<<<< HEAD
-     * @export 
-=======
->>>>>>> 3a9aaace
      * @type {number} X coordinate of a point in the space. 
      */
     this.x = x;
 
     /** 
-<<<<<<< HEAD
-     * @export 
-=======
->>>>>>> 3a9aaace
      * @type {number} Y coordinate of a point in the space. 
      */
     this.y = y;
