--- conflicted
+++ resolved
@@ -45,12 +45,8 @@
     "src/drivers/webgl/core/WebGLState.js",
     "src/drivers/webgl/core/WebGLTexturesManager.js",
     "src/drivers/webgl/core/WebGLVAO.js",
-<<<<<<< HEAD
-    "src/drivers/webgl/WebGLSpritesProgramInfo.js",
-=======
 
     "src/drivers/webgl/texture/WebGLTexProgramInfo.js",
->>>>>>> ecdcd8bd
 
     "src/display/DisplayObject.js",
     "src/display/text/TextInfo.js",
