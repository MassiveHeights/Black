--- conflicted
+++ resolved
@@ -1,10 +1,6 @@
 {
   "name": "black-engine",
-<<<<<<< HEAD
-  "version": "0.5.9",
-=======
   "version": "0.5.10",
->>>>>>> 3a9aaace
   "description": "",
   "main": "src/index.js",
   "module": "dist/black-engine.module.js",
